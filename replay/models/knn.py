from typing import Optional, Union, Dict, Any

from pyspark.sql import DataFrame
from pyspark.sql import functions as sf
from pyspark.sql.window import Window
from scipy.sparse import csr_matrix

from replay.models.base_rec import NeighbourRec
from replay.optuna_objective import ItemKNNObjective
from replay.session_handler import State
<<<<<<< HEAD
from replay.utils import JobGroup, unionify, unpersist_after
=======
>>>>>>> b7d8439d


class ItemKNN(NeighbourRec):
    """Item-based ItemKNN with modified cosine similarity measure."""

    def _get_ann_infer_params(self) -> Dict[str, Any]:
        return {
            "features_col": "",
            "params": self._nmslib_hnsw_params,
            "index_type": "sparse",
        }

    def _get_vectors_to_infer_ann(self, log: DataFrame, users: DataFrame) -> DataFrame:
        user_to_max_items = (
            log.groupBy('user_idx')
            .agg(sf.count('item_idx').alias('num_items'))
        )
        users = users.join(user_to_max_items, on="user_idx")
        return users

    def _get_ann_build_params(self, log: DataFrame) -> Dict[str, Any]:
        items_count = log.select(sf.max('item_idx')).first()[0] + 1
        return {
            "features_col": None,
            "params": self._nmslib_hnsw_params,
            "index_type": "sparse",
            "items_count": items_count,
        }

    def _get_vectors_to_build_ann(self, log: DataFrame) -> DataFrame:
        similarity_df = self.similarity.select("similarity", 'item_idx_one', 'item_idx_two')
        return similarity_df

    @property
    def _use_ann(self) -> bool:
        return self._nmslib_hnsw_params is not None

    all_items: Optional[DataFrame]
    dot_products: Optional[DataFrame]
    item_norms: Optional[DataFrame]
    bm25_k1 = 1.2
    bm25_b = 0.75
    _objective = ItemKNNObjective
    _search_space = {
        "num_neighbours": {"type": "int", "args": [1, 100]},
        "shrink": {"type": "int", "args": [0, 100]},
        "weighting": {"type": "categorical", "args": [None, "tf_idf", "bm25"]}
    }

    def __init__(
        self,
        num_neighbours: int = 10,
        use_relevance: bool = False,
        shrink: float = 0.0,
        weighting: str = None,
        nmslib_hnsw_params: Optional[dict] = None,
    ):
        """
        :param num_neighbours: number of neighbours
        :param use_relevance: flag to use relevance values as is or to treat them as 1
        :param shrink: term added to the denominator when calculating similarity
        :param weighting: item reweighting type, one of [None, 'tf_idf', 'bm25']
        """
        self.shrink = shrink
        self.use_relevance = use_relevance
        self.num_neighbours = num_neighbours

        valid_weightings = self._search_space["weighting"]["args"]
        if weighting not in valid_weightings:
            raise ValueError(f"weighting must be one of {valid_weightings}")
        self.weighting = weighting
        self._nmslib_hnsw_params = nmslib_hnsw_params
        self.similarity = None

    @property
    def _init_args(self):
        return {
            "shrink": self.shrink,
            "use_relevance": self.use_relevance,
            "num_neighbours": self.num_neighbours,
            "weighting": self.weighting,
            "nmslib_hnsw_params": self._nmslib_hnsw_params,
        }

    def _save_model(self, path: str):
        if self._nmslib_hnsw_params:
            self._save_nmslib_hnsw_index(path, sparse=True)

    def _load_model(self, path: str):
        if self._nmslib_hnsw_params:
            self._load_nmslib_hnsw_index(path, sparse=True)

    @staticmethod
    def _shrink(dot_products: DataFrame, shrink: float) -> DataFrame:
        return dot_products.withColumn(
            "similarity",
            sf.col("dot_product")
            / (sf.col("norm1") * sf.col("norm2") + shrink),
        ).select("item_idx_one", "item_idx_two", "similarity")

    def _get_similarity(self, log: DataFrame, previous_log: Optional[DataFrame] = None) -> DataFrame:
        """
        Calculate item similarities

        :param log: DataFrame with interactions, `[user_idx, item_idx, relevance]`
        :return: similarity matrix `[item_idx_one, item_idx_two, similarity]`
        """

        if previous_log is not None:
            log_part = log
            log = previous_log
        else:
            log_part = None

        dot_products = self._get_products(log, log_part)
        similarity = self._shrink(dot_products, self.shrink)
        return similarity

    def _reweight_log(self, log: DataFrame):
        """
        Reweight relevance according to TD-IDF or BM25 weighting.

        :param log: DataFrame with interactions, `[user_idx, item_idx, relevance]`
        :return: log `[user_idx, item_idx, relevance]`
        """
        if self.weighting == "bm25":
            log = self._get_tf_bm25(log)

        idf = self._get_idf(log)

        log = log.join(idf, how="inner", on="user_idx").withColumn(
            "relevance",
            sf.col("relevance") * sf.col("idf"),
        )

        return log

    def _get_tf_bm25(self, log: DataFrame):
        """
        Adjust relevance by BM25 term frequency.

        :param log: DataFrame with interactions, `[user_idx, item_idx, relevance]`
        :return: log `[user_idx, item_idx, relevance]`
        """
        item_stats = log.groupBy("item_idx").agg(
            sf.count("user_idx").alias("n_users_per_item")
        )
        avgdl = item_stats.select(sf.mean("n_users_per_item")).take(1)[0][0]
        log = log.join(item_stats, how="inner", on="item_idx")

        log = (
            log.withColumn(
                "relevance",
                sf.col("relevance") * (self.bm25_k1 + 1) / (
                    sf.col("relevance") + self.bm25_k1 * (
                        1 - self.bm25_b + self.bm25_b * (
                            sf.col("n_users_per_item") / avgdl
                        )
                    )
                )
            )
            .drop("n_users_per_item")
        )

        return log

    def _get_idf(self, log: DataFrame):
        """
        Return inverse document score for log reweighting.

        :param log: DataFrame with interactions, `[user_idx, item_idx, relevance]`
        :return: idf `[idf]`
        :raises: ValueError if self.weighting not in ["tf_idf", "bm25"]
        """
        df = log.groupBy("user_idx").agg(sf.count("item_idx").alias("DF"))
        n_items = log.select("item_idx").distinct().count()

        if self.weighting == "tf_idf":
            idf = (
                df.withColumn("idf", sf.log1p(sf.lit(n_items) / sf.col("DF")))
                .drop("DF")
            )
        elif self.weighting == "bm25":
            idf = (
                df.withColumn(
                    "idf",
                    sf.log1p(
                        (sf.lit(n_items) - sf.col("DF") + 0.5)
                        / (sf.col("DF") + 0.5)
                    ),
                )
                .drop("DF")
            )
        else:
            raise ValueError("weighting must be one of ['tf_idf', 'bm25']")

        return idf

    def _get_products(self, log: DataFrame, log_part: Optional[DataFrame] = None) -> DataFrame:
        """
        Calculate item dot products

        :param log: DataFrame with interactions, `[user_idx, item_idx, relevance]`
        :return: similarity matrix `[item_idx_one, item_idx_two, norm1, norm2, dot_product]`
        """
        if self.weighting:
            log = self._reweight_log(log)
            log_part = self._reweight_log(log_part) if log_part is not None else None

        left = log.withColumnRenamed(
            "item_idx", "item_idx_one"
        ).withColumnRenamed("relevance", "rel_one")
        right = (log_part if log_part is not None else log).withColumnRenamed(
            "item_idx", "item_idx_two"
        ).withColumnRenamed("relevance", "rel_two")

        dot_products = (
            left.join(right, how="inner", on="user_idx")
            .filter(sf.col("item_idx_one") != sf.col("item_idx_two"))
            .withColumn("relevance", sf.col("rel_one") * sf.col("rel_two"))
            .groupBy("item_idx_one", "item_idx_two")
            .agg(sf.sum("relevance").alias("dot_product"))
        )

        item_norms = (
            log.withColumn("relevance", sf.col("relevance") ** 2)
            .groupBy("item_idx")
            .agg(sf.sum("relevance").alias("square_norm"))
            .select(sf.col("item_idx"), sf.sqrt("square_norm").alias("norm"))
        )
        norm1 = item_norms.withColumnRenamed(
            "item_idx", "item_id1"
        ).withColumnRenamed("norm", "norm1")

        if log_part is not None:
            item_norms_part = (
                log_part.withColumn("relevance", sf.col("relevance") ** 2)
                .groupBy("item_idx")
                .agg(sf.sum("relevance").alias("square_norm"))
                .select(sf.col("item_idx"), sf.sqrt("square_norm").alias("norm"))
            )

            norm2 = item_norms_part.withColumnRenamed(
                "item_idx", "item_id2"
            ).withColumnRenamed("norm", "norm2")
        else:
            norm2 = item_norms.withColumnRenamed(
                "item_idx", "item_id2"
            ).withColumnRenamed("norm", "norm2")

        dot_products = dot_products.join(
            norm1, how="inner", on=sf.col("item_id1") == sf.col("item_idx_one")
        )
        dot_products = dot_products.join(
            norm2, how="inner", on=sf.col("item_id2") == sf.col("item_idx_two")
        )

        return dot_products

    def _get_k_most_similar(self, similarity_matrix: DataFrame) -> DataFrame:
        """
        Leaves only top-k neighbours for each item

        :param similarity_matrix: dataframe `[item_idx_one, item_idx_two, similarity]`
        :return: cropped similarity matrix
        """
        return (
            similarity_matrix.withColumn(
                "similarity_order",
                sf.row_number().over(
                    Window.partitionBy("item_idx_one").orderBy(
                        sf.col("similarity").desc(),
                        sf.col("item_idx_two").desc(),
                    )
                ),
            )
            .filter(sf.col("similarity_order") <= self.num_neighbours)
            .drop("similarity_order")
        )

<<<<<<< HEAD
    def _fit_partial(
            self,
            log: DataFrame,
            user_features: Optional[DataFrame] = None,
            item_features: Optional[DataFrame] = None,
            previous_log: Optional[DataFrame] = None) -> None:
        with JobGroup(
            f"{self.__class__.__name__}._fit()",
            "self.similarity",
        ):
            with unpersist_after(self._dataframes):
                log = self._project_fields(log)
                previous_log = self._project_fields(previous_log)

                similarity_matrix = self._get_similarity(log, previous_log)
                similarity_matrix = unionify(similarity_matrix, self.similarity)
                self.similarity = self._get_k_most_similar(similarity_matrix)
                self.similarity.cache().count()

        # TODO: fit_partial integration with ANN index
        # TODO: no need for special integration, because you need to rebuild the whole index if set of items have been chnaged
        #  and no need for rebuilding if only user sets have changed
        if self._nmslib_hnsw_params:
            pandas_log = log.select("user_idx", "item_idx", "relevance").toPandas()
            interactions_matrix = csr_matrix(
                (pandas_log.relevance, (pandas_log.user_idx, pandas_log.item_idx)),
                shape=(self._user_dim, self._item_dim),
            )
            self._interactions_matrix_broadcast = (
                    State().session.sparkContext.broadcast(interactions_matrix)
            )

            items_count = log.select(sf.max('item_idx')).first()[0] + 1
            similarity_df = self.similarity.select("similarity", 'item_idx_one', 'item_idx_two')
            self._build_nmslib_hnsw_index(similarity_df, None, self._nmslib_hnsw_params, index_type="sparse", items_count=items_count)
=======
    def _fit(
        self,
        log: DataFrame,
        user_features: Optional[DataFrame] = None,
        item_features: Optional[DataFrame] = None,
    ) -> None:
        df = log.select("user_idx", "item_idx", "relevance")
        if not self.use_relevance:
            df = df.withColumn("relevance", sf.lit(1))
>>>>>>> b7d8439d

        similarity_matrix = self._get_similarity(df)
        self.similarity = self._get_k_most_similar(similarity_matrix)
        self.similarity.cache().count()

<<<<<<< HEAD
    def _project_fields(self, log: Optional[DataFrame]):
        if log is None:
            return None
        return log.select("user_idx", "item_idx", "relevance" if self.use_relevance else sf.lit(1))
=======
    def refit(
        self,
        log: DataFrame,
        previous_log: Optional[Union[str, DataFrame]] = None,
        merged_log_path: Optional[str] = None,
    ) -> None:
        pass
>>>>>>> b7d8439d

    # pylint: disable=too-many-arguments
    def _predict(
        self,
        log: DataFrame,
        k: int,
        users: DataFrame,
        items: DataFrame,
        user_features: Optional[DataFrame] = None,
        item_features: Optional[DataFrame] = None,
        filter_seen_items: bool = True,
    ) -> DataFrame:

        return self._predict_pairs_inner(
            log=log,
            filter_df=items.withColumnRenamed("item_idx", "item_idx_filter"),
            condition=sf.col("item_idx_two") == sf.col("item_idx_filter"),
            users=users,
        )<|MERGE_RESOLUTION|>--- conflicted
+++ resolved
@@ -8,10 +8,6 @@
 from replay.models.base_rec import NeighbourRec
 from replay.optuna_objective import ItemKNNObjective
 from replay.session_handler import State
-<<<<<<< HEAD
-from replay.utils import JobGroup, unionify, unpersist_after
-=======
->>>>>>> b7d8439d
 
 
 class ItemKNN(NeighbourRec):
@@ -292,72 +288,28 @@
             .drop("similarity_order")
         )
 
-<<<<<<< HEAD
-    def _fit_partial(
+def _fit_partial(
             self,
             log: DataFrame,
             user_features: Optional[DataFrame] = None,
             item_features: Optional[DataFrame] = None,
             previous_log: Optional[DataFrame] = None) -> None:
-        with JobGroup(
-            f"{self.__class__.__name__}._fit()",
-            "self.similarity",
-        ):
-            with unpersist_after(self._dataframes):
-                log = self._project_fields(log)
-                previous_log = self._project_fields(previous_log)
-
-                similarity_matrix = self._get_similarity(log, previous_log)
-                similarity_matrix = unionify(similarity_matrix, self.similarity)
-                self.similarity = self._get_k_most_similar(similarity_matrix)
-                self.similarity.cache().count()
-
-        # TODO: fit_partial integration with ANN index
-        # TODO: no need for special integration, because you need to rebuild the whole index if set of items have been chnaged
-        #  and no need for rebuilding if only user sets have changed
-        if self._nmslib_hnsw_params:
-            pandas_log = log.select("user_idx", "item_idx", "relevance").toPandas()
-            interactions_matrix = csr_matrix(
-                (pandas_log.relevance, (pandas_log.user_idx, pandas_log.item_idx)),
-                shape=(self._user_dim, self._item_dim),
-            )
-            self._interactions_matrix_broadcast = (
-                    State().session.sparkContext.broadcast(interactions_matrix)
-            )
-
-            items_count = log.select(sf.max('item_idx')).first()[0] + 1
-            similarity_df = self.similarity.select("similarity", 'item_idx_one', 'item_idx_two')
-            self._build_nmslib_hnsw_index(similarity_df, None, self._nmslib_hnsw_params, index_type="sparse", items_count=items_count)
-=======
-    def _fit(
-        self,
-        log: DataFrame,
-        user_features: Optional[DataFrame] = None,
-        item_features: Optional[DataFrame] = None,
-    ) -> None:
         df = log.select("user_idx", "item_idx", "relevance")
         if not self.use_relevance:
             df = df.withColumn("relevance", sf.lit(1))
->>>>>>> b7d8439d
-
-        similarity_matrix = self._get_similarity(df)
+
+	# TODO: fit_partial integration with ANN index
+        # TODO: no need for special integration, because you need to rebuild the whole index if set of items have been chnaged
+        #  and no need for rebuilding if only user sets have changed	
+	similarity_matrix = self._get_similarity(log, previous_log)
+        similarity_matrix = unionify(similarity_matrix, self.similarity)
         self.similarity = self._get_k_most_similar(similarity_matrix)
         self.similarity.cache().count()
 
-<<<<<<< HEAD
     def _project_fields(self, log: Optional[DataFrame]):
         if log is None:
             return None
         return log.select("user_idx", "item_idx", "relevance" if self.use_relevance else sf.lit(1))
-=======
-    def refit(
-        self,
-        log: DataFrame,
-        previous_log: Optional[Union[str, DataFrame]] = None,
-        merged_log_path: Optional[str] = None,
-    ) -> None:
-        pass
->>>>>>> b7d8439d
 
     # pylint: disable=too-many-arguments
     def _predict(
