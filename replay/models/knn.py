from typing import Optional, Dict, Any

from pyspark.sql import DataFrame
from pyspark.sql import functions as sf
from pyspark.sql.window import Window

<<<<<<< HEAD
from replay.models.base_rec import NeighbourRec, PartialFitMixin
=======
from replay.ann.index_builders.base_index_builder import IndexBuilder
from replay.models.base_neighbour_rec import NeighbourRec
>>>>>>> 8d67e218
from replay.optuna_objective import ItemKNNObjective
from replay.utils import unionify

import warnings

<<<<<<< HEAD

class ItemKNN(NeighbourRec, PartialFitMixin):
=======
# pylint: disable=too-many-ancestors
class ItemKNN(NeighbourRec):
>>>>>>> 8d67e218
    """Item-based ItemKNN with modified cosine similarity measure."""

    def _get_ann_infer_params(self) -> Dict[str, Any]:
        return {
<<<<<<< HEAD
            "features_col": "",
            "params": self._nmslib_hnsw_params,
            "index_type": "sparse",
        }

    @property
    def _use_ann(self) -> bool:
        return self._nmslib_hnsw_params is not None

=======
            "features_col": None,
        }

>>>>>>> 8d67e218
    all_items: Optional[DataFrame]
    dot_products: Optional[DataFrame]
    item_norms: Optional[DataFrame]
    bm25_k1 = 1.2
    bm25_b = 0.75
    _objective = ItemKNNObjective
    _search_space = {
        "num_neighbours": {"type": "int", "args": [1, 100]},
        "shrink": {"type": "int", "args": [0, 100]},
        "weighting": {"type": "categorical", "args": [None, "tf_idf", "bm25"]}
    }

    def __init__(  # pylint: disable=too-many-arguments
        self,
        num_neighbours: int = 10,
        use_relevance: bool = False,
        shrink: float = 0.0,
        weighting: str = None,
<<<<<<< HEAD
        nmslib_hnsw_params: Optional[dict] = None,
=======
        index_builder: Optional[IndexBuilder] = None,
>>>>>>> 8d67e218
    ):
        """
        :param num_neighbours: number of neighbours
        :param use_relevance: flag to use relevance values as is or to treat them as 1
        :param shrink: term added to the denominator when calculating similarity
        :param weighting: item reweighting type, one of [None, 'tf_idf', 'bm25']
<<<<<<< HEAD
        :param nmslib_hnsw_params: parameters for nmslib-hnsw methods:
        {"method":"hnsw",
        "space":"negdotprod_sparse_fast",
        "M":16,"efS":200,"efC":200,
        ...}
            The reasonable range of values for M parameter is 5-100,
            for efC and eFS is 100-2000.
            Increasing these values improves the prediction quality but increases index_time and inference_time too.
            We recommend using these settings:
              - M=16, efC=200 and efS=200 for simple datasets like MovieLens
              - M=50, efC=1000 and efS=1000 for average quality with an average prediction time
              - M=75, efC=2000 and efS=2000 for the highest quality with a long prediction time

            note: choosing these parameters depends on the dataset and quality/time tradeoff
            note: while reducing parameter values the highest range metrics like Metric@1000 suffer first
            note: even in a case with a long training time,
                profit from ann could be obtained while inference will be used multiple times

        for more details see https://github.com/nmslib/nmslib/blob/master/manual/methods.md
=======
        :param index_builder: `IndexBuilder` instance that adds ANN functionality.
            If not set, then ann will not be used.
>>>>>>> 8d67e218
        """
        self.shrink = shrink
        self.use_relevance = use_relevance
        self.num_neighbours = num_neighbours

        valid_weightings = self._search_space["weighting"]["args"]
        if weighting not in valid_weightings:
            raise ValueError(f"weighting must be one of {valid_weightings}")
        self.weighting = weighting
<<<<<<< HEAD
        self._nmslib_hnsw_params = nmslib_hnsw_params
        self.similarity = None
=======
        if isinstance(index_builder, (IndexBuilder, type(None))):
            self.index_builder = index_builder
        elif isinstance(index_builder, dict):
            self.init_builder_from_dict(index_builder)
>>>>>>> 8d67e218

    @property
    def _init_args(self):
        return {
            "shrink": self.shrink,
            "use_relevance": self.use_relevance,
            "num_neighbours": self.num_neighbours,
            "weighting": self.weighting,
<<<<<<< HEAD
            "nmslib_hnsw_params": self._nmslib_hnsw_params,
        }

    def _save_model(self, path: str):
        if self._nmslib_hnsw_params:
            self._save_nmslib_hnsw_index(path, sparse=True)

    def _load_model(self, path: str):
        if self._nmslib_hnsw_params:
            self._load_nmslib_hnsw_index(path, sparse=True)
=======
            "index_builder": self.index_builder.init_meta_as_dict() if self.index_builder else None,
        }

    def _save_model(self, path: str):
        if self._use_ann:
            self._save_index(path)

    def _load_model(self, path: str):
        if self._use_ann:
            self._load_index(path)
>>>>>>> 8d67e218

    @staticmethod
    def _shrink(dot_products: DataFrame, shrink: float) -> DataFrame:
        return dot_products.withColumn(
            "similarity",
            sf.col("dot_product")
            / (sf.col("norm1") * sf.col("norm2") + shrink),
        ).select("item_idx_one", "item_idx_two", "similarity")

    def _get_similarity(self, log: DataFrame, previous_log: Optional[DataFrame] = None) -> DataFrame:
        """
        Calculate item similarities

        :param log: DataFrame with interactions, `[user_idx, item_idx, relevance]`
        :return: similarity matrix `[item_idx_one, item_idx_two, similarity]`
        """

        if previous_log is not None:
            log_part = log
            log = previous_log
        else:
            log_part = None

        dot_products = self._get_products(log, log_part)
        similarity = self._shrink(dot_products, self.shrink)
        return similarity

    def _reweight_log(self, log: DataFrame):
        """
        Reweight relevance according to TD-IDF or BM25 weighting.

        :param log: DataFrame with interactions, `[user_idx, item_idx, relevance]`
        :return: log `[user_idx, item_idx, relevance]`
        """
        if self.weighting == "bm25":
            log = self._get_tf_bm25(log)

        idf = self._get_idf(log)

        log = log.join(idf, how="inner", on="user_idx").withColumn(
            "relevance",
            sf.col("relevance") * sf.col("idf"),
        )

        return log

    def _get_tf_bm25(self, log: DataFrame):
        """
        Adjust relevance by BM25 term frequency.

        :param log: DataFrame with interactions, `[user_idx, item_idx, relevance]`
        :return: log `[user_idx, item_idx, relevance]`
        """
        item_stats = log.groupBy("item_idx").agg(
            sf.count("user_idx").alias("n_users_per_item")
        )
        avgdl = item_stats.select(sf.mean("n_users_per_item")).take(1)[0][0]
        log = log.join(item_stats, how="inner", on="item_idx")

        log = (
            log.withColumn(
                "relevance",
                sf.col("relevance") * (self.bm25_k1 + 1) / (
                    sf.col("relevance") + self.bm25_k1 * (
                        1 - self.bm25_b + self.bm25_b * (
                            sf.col("n_users_per_item") / avgdl
                        )
                    )
                )
            )
            .drop("n_users_per_item")
        )

        return log

    def _get_idf(self, log: DataFrame):
        """
        Return inverse document score for log reweighting.

        :param log: DataFrame with interactions, `[user_idx, item_idx, relevance]`
        :return: idf `[idf]`
        :raises: ValueError if self.weighting not in ["tf_idf", "bm25"]
        """
        df = log.groupBy("user_idx").agg(sf.count("item_idx").alias("DF"))
        n_items = log.select("item_idx").distinct().count()

        if self.weighting == "tf_idf":
            idf = (
                df.withColumn("idf", sf.log1p(sf.lit(n_items) / sf.col("DF")))
                .drop("DF")
            )
        elif self.weighting == "bm25":
            idf = (
                df.withColumn(
                    "idf",
                    sf.log1p(
                        (sf.lit(n_items) - sf.col("DF") + 0.5)
                        / (sf.col("DF") + 0.5)
                    ),
                )
                .drop("DF")
            )
        else:
            raise ValueError("weighting must be one of ['tf_idf', 'bm25']")

        return idf

    def _get_products(self, log: DataFrame, log_part: Optional[DataFrame] = None) -> DataFrame:
        """
        Calculate item dot products

        :param log: DataFrame with interactions, `[user_idx, item_idx, relevance]`
        :return: similarity matrix `[item_idx_one, item_idx_two, norm1, norm2, dot_product]`
        """
        if self.weighting:
            log = self._reweight_log(log)
            log_part = self._reweight_log(log_part) if log_part is not None else None

        left = log.withColumnRenamed(
            "item_idx", "item_idx_one"
        ).withColumnRenamed("relevance", "rel_one")
        right = (log_part if log_part is not None else log).withColumnRenamed(
            "item_idx", "item_idx_two"
        ).withColumnRenamed("relevance", "rel_two")

        dot_products = (
            left.join(right, how="inner", on="user_idx")
            .filter(sf.col("item_idx_one") != sf.col("item_idx_two"))
            .withColumn("relevance", sf.col("rel_one") * sf.col("rel_two"))
            .groupBy("item_idx_one", "item_idx_two")
            .agg(sf.sum("relevance").alias("dot_product"))
        )

        item_norms = (
            log.withColumn("relevance", sf.col("relevance") ** 2)
            .groupBy("item_idx")
            .agg(sf.sum("relevance").alias("square_norm"))
            .select(sf.col("item_idx"), sf.sqrt("square_norm").alias("norm"))
        )
        norm1 = item_norms.withColumnRenamed(
            "item_idx", "item_id1"
        ).withColumnRenamed("norm", "norm1")

        if log_part is not None:
            item_norms_part = (
                log_part.withColumn("relevance", sf.col("relevance") ** 2)
                .groupBy("item_idx")
                .agg(sf.sum("relevance").alias("square_norm"))
                .select(sf.col("item_idx"), sf.sqrt("square_norm").alias("norm"))
            )

            norm2 = item_norms_part.withColumnRenamed(
                "item_idx", "item_id2"
            ).withColumnRenamed("norm", "norm2")
        else:
            norm2 = item_norms.withColumnRenamed(
                "item_idx", "item_id2"
            ).withColumnRenamed("norm", "norm2")

        dot_products = dot_products.join(
            norm1, how="inner", on=sf.col("item_id1") == sf.col("item_idx_one")
        )
        dot_products = dot_products.join(
            norm2, how="inner", on=sf.col("item_id2") == sf.col("item_idx_two")
        )

        return dot_products

    def _get_k_most_similar(self, similarity_matrix: DataFrame) -> DataFrame:
        """
        Leaves only top-k neighbours for each item

        :param similarity_matrix: dataframe `[item_idx_one, item_idx_two, similarity]`
        :return: cropped similarity matrix
        """
        return (
            similarity_matrix.withColumn(
                "similarity_order",
                sf.row_number().over(
                    Window.partitionBy("item_idx_one").orderBy(
                        sf.col("similarity").desc(),
                        sf.col("item_idx_two").desc(),
                    )
                ),
            )
            .filter(sf.col("similarity_order") <= self.num_neighbours)
            .drop("similarity_order")
        )

    def fit_partial(self, log: DataFrame, previous_log: Optional[DataFrame] = None) -> None:
        super().fit_partial(log, previous_log)

        if self._use_ann:
            warnings.warn("ItemKNN fit_partial is used wth 'use_ann' flag. "
                          "It means full ann index rebuilding for this particular model.", RuntimeWarning)
            vectors = self._get_vectors_to_build_ann(log)
            ann_params = self._get_ann_build_params(log)
            self._build_ann_index(vectors, **ann_params)

    def _fit_partial(
            self,
            log: DataFrame,
            user_features: Optional[DataFrame] = None,
            item_features: Optional[DataFrame] = None,
            previous_log: Optional[DataFrame] = None) -> None:
        log = log.select("user_idx", "item_idx", "relevance" if self.use_relevance else sf.lit(1).alias("relevance"))

        # TODO: fit_partial integration with ANN index
        # TODO: no need for special integration, because you need to rebuild the whole
        #  index if set of items have been chnaged
        #  and no need for rebuilding if only user sets have changes
        similarity_matrix = self._get_similarity(log, previous_log)
        similarity_matrix = unionify(similarity_matrix, self.similarity)
        self.similarity = self._get_k_most_similar(similarity_matrix)
        self.similarity.cache().count()

    def _project_fields(self, log: Optional[DataFrame]):
        if log is None:
            return None
        return log.select("user_idx", "item_idx", "relevance" if self.use_relevance else sf.lit(1))

    # pylint: disable=too-many-arguments
    def _predict(
        self,
        log: DataFrame,
        k: int,
        users: DataFrame,
        items: DataFrame,
        user_features: Optional[DataFrame] = None,
        item_features: Optional[DataFrame] = None,
        filter_seen_items: bool = True,
    ) -> DataFrame:

        return self._predict_pairs_inner(
            log=log,
            filter_df=items.withColumnRenamed("item_idx", "item_idx_filter"),
            condition=sf.col("item_idx_two") == sf.col("item_idx_filter"),
            users=users,
        )<|MERGE_RESOLUTION|>--- conflicted
+++ resolved
@@ -4,43 +4,23 @@
 from pyspark.sql import functions as sf
 from pyspark.sql.window import Window
 
-<<<<<<< HEAD
-from replay.models.base_rec import NeighbourRec, PartialFitMixin
-=======
 from replay.ann.index_builders.base_index_builder import IndexBuilder
 from replay.models.base_neighbour_rec import NeighbourRec
->>>>>>> 8d67e218
+from replay.models.base_rec import NeighbourRec, PartialFitMixin
 from replay.optuna_objective import ItemKNNObjective
 from replay.utils import unionify
 
 import warnings
 
-<<<<<<< HEAD
 
 class ItemKNN(NeighbourRec, PartialFitMixin):
-=======
-# pylint: disable=too-many-ancestors
-class ItemKNN(NeighbourRec):
->>>>>>> 8d67e218
     """Item-based ItemKNN with modified cosine similarity measure."""
 
     def _get_ann_infer_params(self) -> Dict[str, Any]:
         return {
-<<<<<<< HEAD
-            "features_col": "",
-            "params": self._nmslib_hnsw_params,
-            "index_type": "sparse",
-        }
-
-    @property
-    def _use_ann(self) -> bool:
-        return self._nmslib_hnsw_params is not None
-
-=======
             "features_col": None,
         }
 
->>>>>>> 8d67e218
     all_items: Optional[DataFrame]
     dot_products: Optional[DataFrame]
     item_norms: Optional[DataFrame]
@@ -59,41 +39,15 @@
         use_relevance: bool = False,
         shrink: float = 0.0,
         weighting: str = None,
-<<<<<<< HEAD
-        nmslib_hnsw_params: Optional[dict] = None,
-=======
         index_builder: Optional[IndexBuilder] = None,
->>>>>>> 8d67e218
     ):
         """
         :param num_neighbours: number of neighbours
         :param use_relevance: flag to use relevance values as is or to treat them as 1
         :param shrink: term added to the denominator when calculating similarity
         :param weighting: item reweighting type, one of [None, 'tf_idf', 'bm25']
-<<<<<<< HEAD
-        :param nmslib_hnsw_params: parameters for nmslib-hnsw methods:
-        {"method":"hnsw",
-        "space":"negdotprod_sparse_fast",
-        "M":16,"efS":200,"efC":200,
-        ...}
-            The reasonable range of values for M parameter is 5-100,
-            for efC and eFS is 100-2000.
-            Increasing these values improves the prediction quality but increases index_time and inference_time too.
-            We recommend using these settings:
-              - M=16, efC=200 and efS=200 for simple datasets like MovieLens
-              - M=50, efC=1000 and efS=1000 for average quality with an average prediction time
-              - M=75, efC=2000 and efS=2000 for the highest quality with a long prediction time
-
-            note: choosing these parameters depends on the dataset and quality/time tradeoff
-            note: while reducing parameter values the highest range metrics like Metric@1000 suffer first
-            note: even in a case with a long training time,
-                profit from ann could be obtained while inference will be used multiple times
-
-        for more details see https://github.com/nmslib/nmslib/blob/master/manual/methods.md
-=======
         :param index_builder: `IndexBuilder` instance that adds ANN functionality.
             If not set, then ann will not be used.
->>>>>>> 8d67e218
         """
         self.shrink = shrink
         self.use_relevance = use_relevance
@@ -103,15 +57,11 @@
         if weighting not in valid_weightings:
             raise ValueError(f"weighting must be one of {valid_weightings}")
         self.weighting = weighting
-<<<<<<< HEAD
-        self._nmslib_hnsw_params = nmslib_hnsw_params
-        self.similarity = None
-=======
         if isinstance(index_builder, (IndexBuilder, type(None))):
             self.index_builder = index_builder
         elif isinstance(index_builder, dict):
             self.init_builder_from_dict(index_builder)
->>>>>>> 8d67e218
+        self.similarity = None
 
     @property
     def _init_args(self):
@@ -120,18 +70,6 @@
             "use_relevance": self.use_relevance,
             "num_neighbours": self.num_neighbours,
             "weighting": self.weighting,
-<<<<<<< HEAD
-            "nmslib_hnsw_params": self._nmslib_hnsw_params,
-        }
-
-    def _save_model(self, path: str):
-        if self._nmslib_hnsw_params:
-            self._save_nmslib_hnsw_index(path, sparse=True)
-
-    def _load_model(self, path: str):
-        if self._nmslib_hnsw_params:
-            self._load_nmslib_hnsw_index(path, sparse=True)
-=======
             "index_builder": self.index_builder.init_meta_as_dict() if self.index_builder else None,
         }
 
@@ -142,7 +80,6 @@
     def _load_model(self, path: str):
         if self._use_ann:
             self._load_index(path)
->>>>>>> 8d67e218
 
     @staticmethod
     def _shrink(dot_products: DataFrame, shrink: float) -> DataFrame:
