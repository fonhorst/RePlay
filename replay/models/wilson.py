from typing import Optional

from pyspark.sql import DataFrame
from pyspark.sql import functions as sf
from scipy.stats import norm

from replay.models.pop_rec import PopRec
from replay.utils import unionify, unpersist_after


class Wilson(PopRec):
    """
    Calculates lower confidence bound for the confidence interval
    of true fraction of positive ratings.

    ``relevance`` must be converted to binary 0-1 form.

    >>> import pandas as pd
    >>> data_frame = pd.DataFrame({"user_idx": [1, 2], "item_idx": [1, 2], "relevance": [1, 1]})
    >>> from replay.utils import convert2spark
    >>> data_frame = convert2spark(data_frame)
    >>> model = Wilson()
    >>> model.fit_predict(data_frame,k=1).toPandas()
       user_idx  item_idx  relevance
    0         1         2   0.206549
    1         2         1   0.206549

    """

    # pylint: disable=too-many-arguments
    def __init__(
        self,
        alpha=0.05,
        add_cold_items: bool = True,
        cold_weight: float = 0.5,
        sample: bool = False,
        seed: Optional[int] = None,
    ):
        """
        :param alpha: significance level, default 0.05
        :param add_cold_items: flag to consider cold items in recommendations building
            if present in `items` parameter of `predict` method
            or `pairs` parameter of `predict_pairs` methods.
            If true, cold items are assigned relevance equals to the less relevant item relevance
            multiplied by cold_weight and may appear among top-K recommendations.
            Otherwise cold items are filtered out.
            Could be changed after model training by setting the `add_cold_items` attribute.
        : param cold_weight: if `add_cold_items` is True,
            cold items are added with reduced relevance.
            The relevance for cold items is equal to the relevance
            of a least relevant item multiplied by a `cold_weight` value.
            `Cold_weight` value should be in interval (0, 1].
        :param sample: flag to choose recommendation strategy.
            If True, items are sampled with a probability proportional
            to the calculated predicted relevance.
            Could be changed after model training by setting the `sample` attribute.
        :param seed: random seed. Provides reproducibility if fixed
        """
        super().__init__()
        self.alpha = alpha
<<<<<<< HEAD
        self.items_counts_aggr: Optional[DataFrame] = None
=======
        self.sample = sample
        self.seed = seed
        super().__init__(
            add_cold_items=add_cold_items, cold_weight=cold_weight
        )
>>>>>>> 2f160765

    @property
    def _init_args(self):
        return {
            "alpha": self.alpha,
            "add_cold_items": self.add_cold_items,
            "cold_weight": self.cold_weight,
            "sample": self.sample,
            "seed": self.seed,
        }

<<<<<<< HEAD
    @property
    def _dataframes(self):
        return {
            "item_popularity": self.item_popularity,
            "items_counts_aggr": self.items_counts_aggr
        }

    def _fit_partial(self,
                     log: DataFrame,
                     user_features: Optional[DataFrame] = None,
                     item_features: Optional[DataFrame] = None,
                     previous_log: Optional[DataFrame] = None) -> None:
        with unpersist_after(self._dataframes):
            self._check_relevance(log)
            self._check_relevance(previous_log)

            log = log.select("item_idx", sf.col("relevance").alias("pos"), sf.lit(1).alias("total"))

            self.items_counts_aggr = (
                unionify(log, self.items_counts_aggr)
                .groupby("item_idx").agg(
                    sf.sum("pos").alias("pos"),
                    sf.sum("total").alias("total")
                )
            ).cache()

            # https://en.wikipedia.org/w/index.php?title=Binomial_proportion_confidence_interval
            crit = norm.isf(self.alpha / 2.0)
            pos, total = sf.col("pos"), sf.col("total")

            self.item_popularity = self.items_counts_aggr.select(
                "item_idx",
                (
                    (pos + sf.lit(0.5 * crit**2)) / (total + sf.lit(crit**2))
                    - sf.lit(crit) / (total + sf.lit(crit**2)) * sf.sqrt((total - sf.col("pos")) * pos / total
                    + crit**2 / 4)
                ).alias("relevance")
            )

            self.item_popularity.cache().count()
=======
    def _fit(
        self,
        log: DataFrame,
        user_features: Optional[DataFrame] = None,
        item_features: Optional[DataFrame] = None,
    ) -> None:

        self._check_relevance(log)

        items_counts = log.groupby("item_idx").agg(
            sf.sum("relevance").alias("pos"),
            sf.count("relevance").alias("total"),
        )
        # https://en.wikipedia.org/w/index.php?title=Binomial_proportion_confidence_interval
        crit = norm.isf(self.alpha / 2.0)
        items_counts = items_counts.withColumn(
            "relevance",
            (sf.col("pos") + sf.lit(0.5 * crit**2))
            / (sf.col("total") + sf.lit(crit**2))
            - sf.lit(crit)
            / (sf.col("total") + sf.lit(crit**2))
            * sf.sqrt(
                (sf.col("total") - sf.col("pos"))
                * sf.col("pos")
                / sf.col("total")
                + crit**2 / 4
            ),
        )

        self.item_popularity = items_counts.drop("pos", "total")
        self.item_popularity.cache().count()
        self.fill = self._calc_fill(self.item_popularity, self.cold_weight)
>>>>>>> 2f160765
<|MERGE_RESOLUTION|>--- conflicted
+++ resolved
@@ -58,15 +58,12 @@
         """
         super().__init__()
         self.alpha = alpha
-<<<<<<< HEAD
         self.items_counts_aggr: Optional[DataFrame] = None
-=======
-        self.sample = sample
+	self.sample = sample
         self.seed = seed
         super().__init__(
             add_cold_items=add_cold_items, cold_weight=cold_weight
         )
->>>>>>> 2f160765
 
     @property
     def _init_args(self):
@@ -78,7 +75,6 @@
             "seed": self.seed,
         }
 
-<<<<<<< HEAD
     @property
     def _dataframes(self):
         return {
@@ -119,37 +115,4 @@
             )
 
             self.item_popularity.cache().count()
-=======
-    def _fit(
-        self,
-        log: DataFrame,
-        user_features: Optional[DataFrame] = None,
-        item_features: Optional[DataFrame] = None,
-    ) -> None:
-
-        self._check_relevance(log)
-
-        items_counts = log.groupby("item_idx").agg(
-            sf.sum("relevance").alias("pos"),
-            sf.count("relevance").alias("total"),
-        )
-        # https://en.wikipedia.org/w/index.php?title=Binomial_proportion_confidence_interval
-        crit = norm.isf(self.alpha / 2.0)
-        items_counts = items_counts.withColumn(
-            "relevance",
-            (sf.col("pos") + sf.lit(0.5 * crit**2))
-            / (sf.col("total") + sf.lit(crit**2))
-            - sf.lit(crit)
-            / (sf.col("total") + sf.lit(crit**2))
-            * sf.sqrt(
-                (sf.col("total") - sf.col("pos"))
-                * sf.col("pos")
-                / sf.col("total")
-                + crit**2 / 4
-            ),
-        )
-
-        self.item_popularity = items_counts.drop("pos", "total")
-        self.item_popularity.cache().count()
-        self.fill = self._calc_fill(self.item_popularity, self.cold_weight)
->>>>>>> 2f160765
+	    self.fill = self._calc_fill(self.item_popularity, self.cold_weight)