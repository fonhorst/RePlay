--- conflicted
+++ resolved
@@ -3,7 +3,6 @@
 import numpy as np
 import pandas as pd
 from pyspark.sql import DataFrame
-from pyspark.sql import functions as sf
 from pyspark.sql import types as st
 from scipy.sparse import csc_matrix
 from sklearn.linear_model import ElasticNet
@@ -23,8 +22,6 @@
             "index_type": "sparse",
         }
 
-<<<<<<< HEAD
-=======
     def _get_ann_infer_params_for_nearest_items(self) -> Dict[str, Any]:
         return {
             "features_col": "",
@@ -32,7 +29,6 @@
             "index_type": "sparse",
         }
 
->>>>>>> de0f2da5
     @property
     def _use_ann(self) -> bool:
         return self._nmslib_hnsw_params is not None
@@ -114,9 +110,7 @@
             .session.createDataFrame(pandas_log.item_idx, st.IntegerType())
             .withColumnRenamed("value", "item_idx_one")
         )
-        # DEBUG
-        # similarity = similarity.limit(10)
-        #
+
         alpha = self.beta + self.lambda_
         l1_ratio = self.lambda_ / alpha
 
@@ -136,7 +130,6 @@
             :param pandas_df: pd.Dataframe
             :return: pd.Dataframe
             """
-            k = 100
             idx = int(pandas_df["item_idx_one"][0])
             column = interactions_matrix[:, idx]
             column_arr = column.toarray().ravel()
@@ -144,70 +137,19 @@
                 interactions_matrix[:, idx].nonzero()[0], idx
             ] = 0
 
-            # print("data to fit X: (interaction matrix)")
-            # print(interactions_matrix.count_nonzero())
-            # print("data to fix Y: (column_arr)")
-            # print("total size")
-            # print(column_arr.size)
-            # print("total positives")
-            # print(np.count_nonzero(column_arr))
-
-            # zero_idx = np.where(column_arr == 0)[0]
-            # sample_size = int(k * column_arr.nonzero()[0].size)
-            # if sample_size > zero_idx.size:
-            #     sample_size = zero_idx.size
-            # zero_idx_new = np.random.choice(zero_idx, size=sample_size, replace=False)
-            # new_idx = np.concatenate((column_arr.nonzero()[0], zero_idx_new), axis=0)
-            # column_arr = column_arr[new_idx]
-            # interactions_matrix = interactions_matrix[new_idx, :]
-            # print("total size")
-            # print(column_arr.size)
-            # print("total positives")
-            # print(np.count_nonzero(column_arr))
-            # End of sampling
             regression.fit(interactions_matrix, column_arr)
-            # regression.fit(interactions_matrix[new_idx, :], column_arr)  # перемешались индексы
             interactions_matrix[:, idx] = column
-            # print("regression coef_")
-            # print(np.count_nonzero(regression.coef_))
-            # print(regression.coef_)
             good_idx = np.argwhere(regression.coef_ > 0).reshape(-1)
-            # print("good_idx")
-            # print(good_idx)
-            # good_idx = new_idx[good_idx]  # for index mapping
-            # print("good_idx")
-            # print(good_idx)
             good_values = regression.coef_[good_idx]
             similarity_row = {
                 "item_idx_one": good_idx,
                 "item_idx_two": idx,
                 "similarity": good_values,
             }
-            # print("similarity row")
-            # print(similarity_row)
             return pd.DataFrame(data=similarity_row)
 
         self.similarity = similarity.groupby("item_idx_one").applyInPandas(
             slim_column,
             "item_idx_one int, item_idx_two int, similarity double",
         )
-        self.similarity.cache().count()
-        # assert False
-    # pylint: disable=too-many-arguments
-    def _predict(
-        self,
-        log: DataFrame,
-        k: int,
-        users: DataFrame,
-        items: DataFrame,
-        user_features: Optional[DataFrame] = None,
-        item_features: Optional[DataFrame] = None,
-        filter_seen_items: bool = True,
-    ) -> DataFrame:
-
-        return self._predict_pairs_inner(
-            log=log,
-            filter_df=items.withColumnRenamed("item_idx", "item_idx_filter"),
-            condition=sf.col("item_idx_two") == sf.col("item_idx_filter"),
-            users=users,
-        )+        self.similarity.cache().count()