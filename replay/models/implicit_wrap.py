from typing import Optional

import joblib
import pandas as pd
import numpy as np
from pyspark.sql import DataFrame

from replay.models.base_rec import Recommender
from replay.utils import to_csr, convert2spark
from replay.constants import REC_SCHEMA


class ImplicitWrap(Recommender):
    """Wrapper for `implicit
    <https://github.com/benfred/implicit>`_

    Example:

    >>> import implicit
    >>> model = implicit.als.AlternatingLeastSquares(factors=5)
    >>> als = ImplicitWrap(model)

    This way you can use implicit models as any other in replay
    with conversions made under the hood.

    >>> import pandas as pd
    >>> from replay.utils import convert2spark
    >>> df = pd.DataFrame({"user_idx": [1, 1, 2, 2], "item_idx": [1, 2, 2, 3], "relevance": [1, 1, 1, 1]})
    >>> df = convert2spark(df)
    >>> als.fit_predict(df, 1, users=[1])[["user_idx", "item_idx"]].toPandas()
       user_idx  item_idx
    0         1         3
    """

    def __init__(self, model):
        """Provide initialized ``implicit`` model."""
        self.model = model
        self.logger.info(
            "The model is a wrapper of a non-distributed model which may affect performance"
        )
        self.csr_log = None

    @property
    def _init_args(self):
        return {"model": None}

    def _save_model(self, path: str):
        joblib.dump(self.model, path)

    def _load_model(self, path: str):
        self.model = joblib.load(path)

    def _fit(
        self,
        log: DataFrame,
        user_features: Optional[DataFrame] = None,
        item_features: Optional[DataFrame] = None,
    ) -> None:
        matrix = to_csr(log)
<<<<<<< HEAD
        self.csr_log = matrix
=======
>>>>>>> 05f32151
        self.model.fit(matrix)

    # pylint: disable=too-many-arguments
    def _predict(
        self,
        log: DataFrame,
        k: int,
        users: DataFrame,
        items: DataFrame,
        user_features: Optional[DataFrame] = None,
        item_features: Optional[DataFrame] = None,
        filter_seen_items: bool = True,
    ) -> DataFrame:
        def predict_by_user(pandas_df: pd.DataFrame) -> pd.DataFrame:
            user = int(pandas_df["user_idx"].iloc[0])
            ids, rel = model.recommend(
<<<<<<< HEAD
                user, user_item_data[user], k, filter_seen_items, items_to_drop
=======
                userid=user,
                user_items=user_item_data[user],
                N=k,
                filter_already_liked_items=filter_seen_items,
                items=items_to_use
>>>>>>> 05f32151
            )
            return pd.DataFrame(
                {
                    "user_idx": [user] * len(ids),
                    "item_idx": ids,
                    "relevance": rel,
                }
            )
        items_to_use = items.distinct().toPandas().item_idx.tolist()
        user_item_data = to_csr(log)
        model = self.model
        return (
            users.select("user_idx")
            .groupby("user_idx")
            .applyInPandas(predict_by_user, REC_SCHEMA)
        )

    def _predict_pairs(
        self,
        pairs: DataFrame,
        log: Optional[DataFrame] = None,
        user_features: Optional[DataFrame] = None,
        item_features: Optional[DataFrame] = None,
    ) -> DataFrame:

        user_plays_pred = to_csr(log) if log else self.csr_log

        users = pairs.select("user_idx").distinct().toPandas().user_idx.to_list()
        items = pairs.select("item_idx").distinct().toPandas().item_idx.to_list()
        item_grid, rel = self.model.recommend(
            users, user_plays_pred[users], len(items), False, items=items
        )
        user_grid = np.repeat(np.array(users)[:, np.newaxis], len(items), axis=1)
        res = np.stack([user_grid, item_grid, rel], axis=2).reshape(-1, 3)
        res_df = pd.DataFrame(res, columns=["user_idx", "item_idx", "relevance"])
        res_df = res_df.astype(dtype={"user_idx": "int64",
                                      "item_idx": "int64", "relevance": "float64"})
        res_spark = convert2spark(res_df)

        return res_spark<|MERGE_RESOLUTION|>--- conflicted
+++ resolved
@@ -38,7 +38,6 @@
         self.logger.info(
             "The model is a wrapper of a non-distributed model which may affect performance"
         )
-        self.csr_log = None
 
     @property
     def _init_args(self):
@@ -57,10 +56,6 @@
         item_features: Optional[DataFrame] = None,
     ) -> None:
         matrix = to_csr(log)
-<<<<<<< HEAD
-        self.csr_log = matrix
-=======
->>>>>>> 05f32151
         self.model.fit(matrix)
 
     # pylint: disable=too-many-arguments
@@ -77,15 +72,11 @@
         def predict_by_user(pandas_df: pd.DataFrame) -> pd.DataFrame:
             user = int(pandas_df["user_idx"].iloc[0])
             ids, rel = model.recommend(
-<<<<<<< HEAD
-                user, user_item_data[user], k, filter_seen_items, items_to_drop
-=======
                 userid=user,
                 user_items=user_item_data[user],
                 N=k,
                 filter_already_liked_items=filter_seen_items,
                 items=items_to_use
->>>>>>> 05f32151
             )
             return pd.DataFrame(
                 {
