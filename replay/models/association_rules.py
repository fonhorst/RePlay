--- conflicted
+++ resolved
@@ -5,20 +5,13 @@
 from pyspark.sql import DataFrame
 from pyspark.sql.window import Window
 
-<<<<<<< HEAD
+from replay.ann.index_builders.base_index_builder import IndexBuilder
 from replay.models.base_rec import NeighbourRec, PartialFitMixin
+from replay.models.base_neighbour_rec import NeighbourRec
 from replay.utils import unpersist_after, unionify
 
 
 class AssociationRulesItemRec(NeighbourRec, PartialFitMixin):
-=======
-from replay.ann.index_builders.base_index_builder import IndexBuilder
-from replay.models.base_neighbour_rec import NeighbourRec
-
-
-# pylint: disable=too-many-ancestors, too-many-instance-attributes
-class AssociationRulesItemRec(NeighbourRec):
->>>>>>> 8d67e218
     """
     Item-to-item recommender based on association rules.
     Calculate pairs confidence, lift and confidence_gain defined as
@@ -133,15 +126,12 @@
         self.num_neighbours = num_neighbours
         self.use_relevance = use_relevance
         self.similarity_metric = similarity_metric
-<<<<<<< HEAD
-        self.items_aggr: Optional[DataFrame] = None
-        self.session_col_unique_vals: Optional[DataFrame] = None
-=======
         if isinstance(index_builder, (IndexBuilder, type(None))):
             self.index_builder = index_builder
         elif isinstance(index_builder, dict):
             self.init_builder_from_dict(index_builder)
->>>>>>> 8d67e218
+        self.items_aggr: Optional[DataFrame] = None
+        self.session_col_unique_vals: Optional[DataFrame] = None
 
     @property
     def _init_args(self):
@@ -417,10 +407,3 @@
             "items_aggr": self.items_aggr,
             "session_col_unique_vals": self.session_col_unique_vals,
         }
-
-    @property
-    def _use_ann(self) -> bool:
-        return False
-
-    def _get_ann_infer_params(self) -> Dict[str, Any]:
-        pass