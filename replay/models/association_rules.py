--- conflicted
+++ resolved
@@ -1,7 +1,6 @@
 from typing import Iterable, List, Optional, Union
 
 import numpy as np
-
 import pyspark.sql.functions as sf
 
 from pyspark.sql import DataFrame
@@ -153,158 +152,6 @@
                 sf.count("item_idx").alias("item_count"),
                 sf.sum("relevance").alias("item_relevance"),
             )
-<<<<<<< HEAD
-        )
-        self.items_aggr = self.items_aggr.cache()
-
-        frequent_items_cached = (
-            self.items_aggr
-            .filter(sf.col("item_count") >= self.min_item_count)
-            .drop("item_count")
-        ).cache()
-
-        frequent_items_log = log.join(
-            frequent_items_cached.select("item_idx"), on="item_idx"
-        )
-
-        frequent_item_pairs = (
-            frequent_items_log.withColumnRenamed("item_idx", "antecedent")
-            .withColumnRenamed("relevance", "antecedent_rel")
-            .join(
-                frequent_items_log.withColumnRenamed(
-                    self.session_col, self.session_col + "_cons"
-                )
-                .withColumnRenamed("item_idx", "consequent")
-                .withColumnRenamed("relevance", "consequent_rel"),
-                on=[
-                    sf.col(self.session_col)
-                    == sf.col(self.session_col + "_cons"),
-                    sf.col("antecedent") < sf.col("consequent"),
-                ],
-            )
-            # taking minimal relevance of item for pair
-            .withColumn(
-                "relevance",
-                sf.least(sf.col("consequent_rel"), sf.col("antecedent_rel")),
-            )
-            .drop(
-                self.session_col + "_cons", "consequent_rel", "antecedent_rel"
-            )
-        )
-
-        pairs_count = (
-            frequent_item_pairs.groupBy("antecedent", "consequent")
-            .agg(
-                sf.count("consequent").alias("pair_count"),
-                sf.sum("relevance").alias("pair_relevance"),
-            )
-            .filter(sf.col("pair_count") >= self.min_pair_count)
-        ).drop("pair_count")
-
-        pairs_metrics = pairs_count.unionByName(
-            pairs_count.select(
-                sf.col("consequent").alias("antecedent"),
-                sf.col("antecedent").alias("consequent"),
-                sf.col("pair_relevance"),
-            )
-        )
-
-        pairs_metrics = pairs_metrics.join(
-            frequent_items_cached.withColumnRenamed(
-                "item_relevance", "antecedent_relevance"
-            ),
-            on=[sf.col("antecedent") == sf.col("item_idx")],
-        ).drop("item_idx")
-
-        pairs_metrics = pairs_metrics.join(
-            frequent_items_cached.withColumnRenamed(
-                "item_relevance", "consequent_relevance"
-            ),
-            on=[sf.col("consequent") == sf.col("item_idx")],
-        ).drop("item_idx")
-
-        pairs_metrics = pairs_metrics.withColumn(
-            "confidence",
-            sf.col("pair_relevance") / sf.col("antecedent_relevance"),
-        ).withColumn(
-            "lift",
-            num_sessions
-            * sf.col("confidence")
-            / sf.col("consequent_relevance"),
-        )
-
-        if self.num_neighbours is not None:
-            pairs_metrics = (
-                pairs_metrics.withColumn(
-                    "similarity_order",
-                    sf.row_number().over(
-                        Window.partitionBy("antecedent").orderBy(
-                            sf.col("lift").desc(),
-                            sf.col("consequent").desc(),
-                        )
-                    ),
-                )
-                .filter(sf.col("similarity_order") <= self.num_neighbours)
-                .drop("similarity_order")
-            )
-
-        self.pair_metrics = pairs_metrics.withColumn(
-            "confidence_gain",
-            sf.when(
-                sf.col("consequent_relevance") - sf.col("pair_relevance") == 0,
-                sf.lit(np.inf),
-            ).otherwise(
-                sf.col("confidence")
-                * (num_sessions - sf.col("antecedent_relevance"))
-                / (sf.col("consequent_relevance") - sf.col("pair_relevance"))
-            ),
-        ).select(
-            "antecedent",
-            "consequent",
-            "confidence",
-            "lift",
-            "confidence_gain",
-        )
-        self.pair_metrics.cache().count()
-        frequent_items_cached.unpersist()
-
-    def fit_partial(
-        self,
-        log: DataFrame,
-        previous_log: Optional[Union[str, DataFrame]] = None,
-        merged_log_path: Optional[str] = None,
-    ) -> None:
-        log = (
-            log.withColumn(
-                "relevance",
-                sf.col("relevance") if self.use_relevance else sf.lit(1),
-            )
-            .select(self.session_col, "item_idx", "relevance")
-            .distinct()
-        )
-        self.session_col_unique_vals = self.session_col_unique_vals.union(log.select(self.session_col)).distinct()
-        self.session_col_unique_vals = self.session_col_unique_vals.cache()
-        num_sessions = self.session_col_unique_vals.count()
-
-        items_aggr = log.groupby("item_idx").agg(
-            sf.count("item_idx").alias("item_count"),
-            sf.sum("relevance").alias("item_relevance"),
-        )
-
-        self.items_aggr = (
-            self.items_aggr.union(items_aggr)
-            .groupBy("item_idx")
-            .agg(
-                sf.sum("item_count").alias("item_count"),
-                sf.sum("item_relevance").alias("item_relevance"),
-            )
-        )
-        self.items_aggr = self.items_aggr.cache()
-
-        frequent_items_cached = (
-            self.items_aggr
-=======
->>>>>>> 2f160765
             .filter(sf.col("item_count") >= self.min_item_count)
             .drop("item_count")
         ).cache()
