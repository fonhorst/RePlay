from typing import Optional

from pyspark.sql import DataFrame
from pyspark.sql import functions as sf

from replay.models.base_rec import NonPersonalizedRecommender
from replay.utils import unpersist_after, unionify


class RandomRec(NonPersonalizedRecommender):
    """
    Recommend random items, either weighted by item popularity or uniform.

    .. math::
        P\\left(i\\right)\\propto N_i + \\alpha

    :math:`N_i` --- number of users who rated item :math:`i`

    :math:`\\alpha` --- bigger :math:`\\alpha` values increase amount of rare items in recommendations.
        Must be bigger than -1. Default value is :math:`\\alpha = 0`.

    Model without seed provides non-determenistic recommendations,
    model with fixed seed provides reproducible recommendataions.

    As the recommendations from `predict` are cached, save them to disk, or create a checkpoint
    and unpersist them to get different recommendations after another `predict` call.

    >>> from replay.session_handler import get_spark_session, State
    >>> spark = get_spark_session(1, 1)
    >>> state = State(spark)

    >>> import pandas as pd
    >>> from replay.utils import convert2spark
    >>>
    >>> log = convert2spark(pd.DataFrame({
    ...     "user_idx": [1, 1, 2, 2, 3, 4],
    ...     "item_idx": [1, 2, 2, 3, 3, 3]
    ... }))
    >>> log.show()
    +--------+--------+
    |user_idx|item_idx|
    +--------+--------+
    |       1|       1|
    |       1|       2|
    |       2|       2|
    |       2|       3|
    |       3|       3|
    |       4|       3|
    +--------+--------+
    <BLANKLINE>
    >>> random_pop = RandomRec(distribution="popular_based", alpha=-1)
    Traceback (most recent call last):
     ...
    ValueError: alpha must be bigger than -1

    >>> random_pop = RandomRec(distribution="abracadabra")
    Traceback (most recent call last):
     ...
    ValueError: distribution can be one of [popular_based, relevance, uniform]

    >>> random_pop = RandomRec(distribution="popular_based", alpha=1.0, seed=777)
    >>> random_pop.fit(log)
    >>> random_pop.item_popularity.show()
    +--------+------------------+
    |item_idx|         relevance|
    +--------+------------------+
    |       1|0.2222222222222222|
    |       2|0.3333333333333333|
    |       3|0.4444444444444444|
    +--------+------------------+
    <BLANKLINE>
    >>> recs = random_pop.predict(log, 2)
    >>> recs.show()
    +--------+--------+------------------+
    |user_idx|item_idx|         relevance|
    +--------+--------+------------------+
    |       1|       3|0.3333333333333333|
    |       2|       1|               0.5|
    |       3|       2|               1.0|
    |       3|       1|0.3333333333333333|
    |       4|       2|               1.0|
    |       4|       1|               0.5|
    +--------+--------+------------------+
    <BLANKLINE>
    >>> recs = random_pop.predict(log, 2, users=[1], items=[7, 8])
    >>> recs.show()
    +--------+--------+---------+
    |user_idx|item_idx|relevance|
    +--------+--------+---------+
    |       1|       7|      1.0|
    |       1|       8|      0.5|
    +--------+--------+---------+
    <BLANKLINE>
    >>> random_pop = RandomRec(seed=555)
    >>> random_pop.fit(log)
    >>> random_pop.item_popularity.show()
    +--------+---------+
    |item_idx|relevance|
    +--------+---------+
    |       1|      1.0|
    |       2|      1.0|
    |       3|      1.0|
    +--------+---------+
    <BLANKLINE>
    """

    _search_space = {
        "distribution": {
            "type": "categorical",
            "args": ["popular_based", "relevance", "uniform"],
        },
        "alpha": {"type": "uniform", "args": [-0.5, 100]},
    }
    fill: float

    # pylint: disable=too-many-arguments
    def __init__(
        self,
        distribution: str = "uniform",
        alpha: float = 0.0,
        seed: Optional[int] = None,
        add_cold_items: bool = True,
        cold_weight: float = 0.5,
        sample: bool = False
    ):
        """
        :param distribution: recommendation strategy:
            "uniform" - all items are sampled uniformly
            "popular_based" - recommend popular items more
        :param alpha: bigger values adjust model towards less popular items
        :param seed: random seed
        :param add_cold_items: flag to consider cold items in recommendations building
            if present in `items` parameter of `predict` method
            or `pairs` parameter of `predict_pairs` methods.
            If true, cold items are assigned relevance equals to the less relevant item relevance
            multiplied by `cold_weight` and may appear among top-K recommendations.
            Otherwise cold items are filtered out.
            Could be changed after model training by setting the `add_cold_items` attribute.
        :param cold_weight: if `add_cold_items` is True,
            cold items are added with reduced relevance.
            The relevance for cold items is equal to the relevance
            of a least relevant item multiplied by a `cold_weight` value.
            `Cold_weight` value should be in interval (0, 1].
        """
        if distribution not in ("popular_based", "relevance", "uniform"):
            raise ValueError(
                "distribution can be one of [popular_based, relevance, uniform]"
            )
        if alpha <= -1.0 and distribution == "popular_based":
            raise ValueError("alpha must be bigger than -1")
        self.distribution = distribution
        self.alpha = alpha
        self.seed = seed
<<<<<<< HEAD
        self.add_cold_items = add_cold_items
        self.total_relevance = 0.0
        self.relevance_sums: Optional[DataFrame] = None
        self.item_popularity: Optional[DataFrame] = None
=======
        self.sample = sample
        super().__init__(
            add_cold_items=add_cold_items, cold_weight=cold_weight
        )
>>>>>>> 2f160765

    @property
    def _init_args(self):
        return {
            "distribution": self.distribution,
            "alpha": self.alpha,
            "seed": self.seed,
            "add_cold_items": self.add_cold_items,
            "cold_weight": self.cold_weight,
        }

    @property
    def _dataframes(self):
        return {
            "item_popularity": self.item_popularity,
            "relevance_sums": self.relevance_sums
        }

    def _clear_cache(self):
        for df in self._dataframes.values():
            if df is not None:
                df.unpersist()

    def _load_model(self, path: str):
        if self.add_cold_items:
            fill = self.item_popularity.agg({"relevance": "min"}).first()[0]
        else:
            fill = 0
        self.fill = fill

<<<<<<< HEAD
    def _fit_partial(self,
                     log: DataFrame,
                     user_features: Optional[DataFrame] = None,
                     item_features: Optional[DataFrame] = None,
                     previous_log: Optional[DataFrame] = None) -> None:
        with unpersist_after(self._dataframes):
            if self.distribution == "popular_based":
                # storing the intermediate aggregate (e.g. agg result) is
                # almost as costly as storing the whole previous
                # due to amount of unique pairs in previous_log should approximately equal
                # to the number of entries in previous_log at all
                self.item_popularity = (
                    unionify(log, previous_log)
                    .groupBy("item_idx")
                    .agg(sf.collect_set("user_idx").alias("user_idx"))
                    .select(
                        "item_idx",
                        (sf.size("user_idx").astype("float") + self.alpha).alias("relevance")
                    )
                )
            elif self.distribution == "relevance":
                # can be replaced with: sf.sum("relevance").over(Window.partitionBy())
                self.total_relevance = self.total_relevance + log.agg(sf.sum("relevance")).first()[0]

                self.relevance_sums = (
                    unionify(log.select("item_idx", "relevance"), self.relevance_sums)
                    .groupBy("item_idx")
                    .agg(sf.sum("relevance").alias("relevance"))
                    .cache()
                )
                self.item_popularity = self.relevance_sums.select(
                    "item_idx",
                    (sf.col("relevance") / self.total_relevance).alias("relevance")
=======
    def _fit(
        self,
        log: DataFrame,
        user_features: Optional[DataFrame] = None,
        item_features: Optional[DataFrame] = None,
    ) -> None:

        if self.distribution == "popular_based":
            self.item_popularity = (
                log.groupBy("item_idx")
                .agg(sf.countDistinct("user_idx").alias("user_count"))
                .select(
                    sf.col("item_idx"),
                    (
                        sf.col("user_count").astype("float")
                        + sf.lit(self.alpha)
                    ).alias("relevance"),
>>>>>>> 2f160765
                )
            else:
                self.item_popularity = unionify(
                    log.select("item_idx", sf.lit(1.0).alias("relevance")),
                    self.item_popularity
                ).drop_duplicates(["item_idx"])

            self.item_popularity.cache().count()
            self.fill = (
                self.item_popularity.agg({"relevance": "min"}).first()[0]
                if self.add_cold_items
                else 0.0
            )
<<<<<<< HEAD

    # pylint: disable=too-many-arguments
    def _predict(
        self,
        log: DataFrame,
        k: int,
        users: DataFrame,
        items: DataFrame,
        user_features: Optional[DataFrame] = None,
        item_features: Optional[DataFrame] = None,
        filter_seen_items: bool = True,
    ) -> DataFrame:

        return self._predict_with_sampling(
            log, k, users, items, filter_seen_items, self.add_cold_items
        )
=======
        elif self.distribution == "relevance":
            self.item_popularity = (
                log.groupBy("item_idx")
                .agg(sf.sum("relevance").alias("relevance"))
                .select("item_idx", "relevance")
            )
        else:
            self.item_popularity = (
                log.select("item_idx")
                .distinct()
                .withColumn("relevance", sf.lit(1.0))
            )
        self.item_popularity = self.item_popularity.withColumn(
            "relevance",
            sf.col("relevance")
            / self.item_popularity.agg(sf.sum("relevance")).first()[0],
        )
        self.item_popularity.cache().count()
        self.fill = self._calc_fill(self.item_popularity, self.cold_weight)
>>>>>>> 2f160765
<|MERGE_RESOLUTION|>--- conflicted
+++ resolved
@@ -1,4 +1,4 @@
-from typing import Optional
+from typing import Optional, Union
 
 from pyspark.sql import DataFrame
 from pyspark.sql import functions as sf
@@ -151,17 +151,13 @@
         self.distribution = distribution
         self.alpha = alpha
         self.seed = seed
-<<<<<<< HEAD
-        self.add_cold_items = add_cold_items
-        self.total_relevance = 0.0
+	self.total_relevance = 0.0
         self.relevance_sums: Optional[DataFrame] = None
         self.item_popularity: Optional[DataFrame] = None
-=======
         self.sample = sample
         super().__init__(
             add_cold_items=add_cold_items, cold_weight=cold_weight
         )
->>>>>>> 2f160765
 
     @property
     def _init_args(self):
@@ -192,7 +188,6 @@
             fill = 0
         self.fill = fill
 
-<<<<<<< HEAD
     def _fit_partial(self,
                      log: DataFrame,
                      user_features: Optional[DataFrame] = None,
@@ -204,95 +199,35 @@
                 # almost as costly as storing the whole previous
                 # due to amount of unique pairs in previous_log should approximately equal
                 # to the number of entries in previous_log at all
-                self.item_popularity = (
+                item_popularity = (
                     unionify(log, previous_log)
                     .groupBy("item_idx")
-                    .agg(sf.collect_set("user_idx").alias("user_idx"))
+                    .agg(sf.countDistinct("user_idx").alias("user_count"))
                     .select(
                         "item_idx",
-                        (sf.size("user_idx").astype("float") + self.alpha).alias("relevance")
+                        (sf.col("user_count").astype("float") + sf.lit(self.alpha)).alias("relevance")
                     )
                 )
             elif self.distribution == "relevance":
-                # can be replaced with: sf.sum("relevance").over(Window.partitionBy())
-                self.total_relevance = self.total_relevance + log.agg(sf.sum("relevance")).first()[0]
-
                 self.relevance_sums = (
                     unionify(log.select("item_idx", "relevance"), self.relevance_sums)
                     .groupBy("item_idx")
                     .agg(sf.sum("relevance").alias("relevance"))
                     .cache()
                 )
-                self.item_popularity = self.relevance_sums.select(
-                    "item_idx",
-                    (sf.col("relevance") / self.total_relevance).alias("relevance")
-=======
-    def _fit(
-        self,
-        log: DataFrame,
-        user_features: Optional[DataFrame] = None,
-        item_features: Optional[DataFrame] = None,
-    ) -> None:
-
-        if self.distribution == "popular_based":
-            self.item_popularity = (
-                log.groupBy("item_idx")
-                .agg(sf.countDistinct("user_idx").alias("user_count"))
-                .select(
-                    sf.col("item_idx"),
-                    (
-                        sf.col("user_count").astype("float")
-                        + sf.lit(self.alpha)
-                    ).alias("relevance"),
->>>>>>> 2f160765
-                )
+		
+		item_popularity = self.relevance_sums
             else:
-                self.item_popularity = unionify(
+                item_popularity = unionify(
                     log.select("item_idx", sf.lit(1.0).alias("relevance")),
                     self.item_popularity
                 ).drop_duplicates(["item_idx"])
 
+	
+	    self.item_popularity = item_popularity.select(
+                    "item_idx",
+                    (sf.col("relevance") / item_popularity.agg(sf.sum("relevance")).first()[0]).alias("relevance")
+            )
+
             self.item_popularity.cache().count()
-            self.fill = (
-                self.item_popularity.agg({"relevance": "min"}).first()[0]
-                if self.add_cold_items
-                else 0.0
-            )
-<<<<<<< HEAD
-
-    # pylint: disable=too-many-arguments
-    def _predict(
-        self,
-        log: DataFrame,
-        k: int,
-        users: DataFrame,
-        items: DataFrame,
-        user_features: Optional[DataFrame] = None,
-        item_features: Optional[DataFrame] = None,
-        filter_seen_items: bool = True,
-    ) -> DataFrame:
-
-        return self._predict_with_sampling(
-            log, k, users, items, filter_seen_items, self.add_cold_items
-        )
-=======
-        elif self.distribution == "relevance":
-            self.item_popularity = (
-                log.groupBy("item_idx")
-                .agg(sf.sum("relevance").alias("relevance"))
-                .select("item_idx", "relevance")
-            )
-        else:
-            self.item_popularity = (
-                log.select("item_idx")
-                .distinct()
-                .withColumn("relevance", sf.lit(1.0))
-            )
-        self.item_popularity = self.item_popularity.withColumn(
-            "relevance",
-            sf.col("relevance")
-            / self.item_popularity.agg(sf.sum("relevance")).first()[0],
-        )
-        self.item_popularity.cache().count()
-        self.fill = self._calc_fill(self.item_popularity, self.cold_weight)
->>>>>>> 2f160765
+            self.fill = self._calc_fill(self.item_popularity, self.cold_weight