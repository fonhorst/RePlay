from typing import Optional, Dict, Any

from pyspark.ml.feature import Word2Vec
from pyspark.ml.functions import vector_to_array
<<<<<<< HEAD
=======
from pyspark.ml.stat import Summarizer
>>>>>>> 8d67e218
from pyspark.sql import DataFrame
from pyspark.sql import functions as sf
from pyspark.sql import types as st

from replay.ann.ann_mixin import ANNMixin
from replay.ann.index_builders.base_index_builder import IndexBuilder
from replay.models.base_rec import Recommender, ItemVectorModel
<<<<<<< HEAD
from replay.models.hnswlib import HnswlibMixin
from replay.utils import vector_dot, vector_mult, join_with_col_renaming


# pylint: disable=too-many-instance-attributes
class Word2VecRec(Recommender, ItemVectorModel, HnswlibMixin):
=======
from replay.utils import vector_dot, multiply_scala_udf, join_with_col_renaming


# pylint: disable=too-many-instance-attributes, too-many-ancestors
class Word2VecRec(Recommender, ItemVectorModel, ANNMixin):
>>>>>>> 8d67e218
    """
    Trains word2vec model where items ar treated as words and users as sentences.
    """

    def _get_ann_infer_params(self) -> Dict[str, Any]:
<<<<<<< HEAD
        return {
            "features_col": "user_vector",
            "params": self._hnswlib_params,
            "index_dim": self.rank,
=======
        self.index_builder.index_params.dim = self.rank
        return {
            "features_col": "user_vector",
>>>>>>> 8d67e218
        }

    def _get_vectors_to_infer_ann_inner(self, log: DataFrame, users: DataFrame) -> DataFrame:
        user_vectors = self._get_user_vectors(users, log)
        # converts to pandas_udf compatible format
        user_vectors = user_vectors.select(
            "user_idx", vector_to_array("user_vector").alias("user_vector")
        )
        return user_vectors

    def _get_ann_build_params(self, log: DataFrame) -> Dict[str, Any]:
<<<<<<< HEAD
        self.num_elements = log.select("item_idx").distinct().count()
        self.logger.debug(f"index 'num_elements' = {self.num_elements}")
        return {
            "features_col": "item_vector",
            "params": self._hnswlib_params,
            "dim": self.rank,
            "num_elements": self.num_elements,
            "id_col": "item_idx"
=======
        self.index_builder.index_params.dim = self.rank
        self.index_builder.index_params.max_elements = log.select("item_idx").distinct().count()
        self.logger.debug("index 'num_elements' = %s", self.num_elements)
        return {
            "features_col": "item_vector",
            "ids_col": "item_idx"
>>>>>>> 8d67e218
        }

    def _get_vectors_to_build_ann(self, log: DataFrame) -> DataFrame:
        item_vectors = self._get_item_vectors()
        item_vectors = (
            item_vectors
            .select(
                "item_idx",
                vector_to_array("item_vector").alias("item_vector")
            )
        )
        return item_vectors

<<<<<<< HEAD
    @property
    def _use_ann(self) -> bool:
        return self._hnswlib_params is not None

=======
>>>>>>> 8d67e218
    idf: DataFrame
    vectors: DataFrame

    can_predict_cold_users = True
    _search_space = {
        "rank": {"type": "int", "args": [50, 300]},
        "window_size": {"type": "int", "args": [1, 100]},
        "use_idf": {"type": "categorical", "args": [True, False]},
    }

    # pylint: disable=too-many-arguments
    def __init__(
        self,
        rank: int = 100,
        min_count: int = 5,
        step_size: int = 0.025,
        max_iter: int = 1,
        window_size: int = 1,
        use_idf: bool = False,
        seed: Optional[int] = None,
<<<<<<< HEAD
        hnswlib_params: Optional[dict] = None,
=======
        num_partitions: Optional[int] = None,
        index_builder: Optional[IndexBuilder] = None,
>>>>>>> 8d67e218
    ):
        """
        :param rank: embedding size
        :param min_count: the minimum number of times a token must
            appear to be included in the word2vec model's vocabulary
        :param step_size: step size to be used for each iteration of optimization
        :param max_iter: max number of iterations
        :param window_size: window size
        :param use_idf: flag to use inverse document frequency
        :param seed: random seed
        :param index_builder: `IndexBuilder` instance that adds ANN functionality.
            If not set, then ann will not be used.
        """

        self.rank = rank
        self.window_size = window_size
        self.use_idf = use_idf
        self.min_count = min_count
        self.step_size = step_size
        self.max_iter = max_iter
        self._seed = seed
<<<<<<< HEAD
        self._hnswlib_params = hnswlib_params
=======
        self._num_partitions = num_partitions
        if isinstance(index_builder, (IndexBuilder, type(None))):
            self.index_builder = index_builder
        elif isinstance(index_builder, dict):
            self.init_builder_from_dict(index_builder)
        self.num_elements = None
>>>>>>> 8d67e218

    @property
    def _init_args(self):
        return {
            "rank": self.rank,
            "window_size": self.window_size,
            "use_idf": self.use_idf,
            "min_count": self.min_count,
            "step_size": self.step_size,
            "max_iter": self.max_iter,
            "seed": self._seed,
<<<<<<< HEAD
            "hnswlib_params": self._hnswlib_params,
        }

    def _save_model(self, path: str):
        if self._hnswlib_params:
            self._save_hnswlib_index(path)

    def _load_model(self, path: str):
        if self._hnswlib_params:
            self._load_hnswlib_index(path)
=======
            "index_builder": self.index_builder.init_meta_as_dict() if self.index_builder else None,
        }

    def _save_model(self, path: str):
        # # create directory on shared disk or in HDFS
        # path_info = get_filesystem(path)
        # destination_filesystem, target_dir_path = fs.FileSystem.from_uri(
        #     path_info.hdfs_uri + path_info.path
        #     if path_info.filesystem == FileSystem.HDFS
        #     else path_info.path
        # )
        # destination_filesystem.create_dir(target_dir_path)

        if self.index_builder:
            self._save_index(path)

    def _load_model(self, path: str):
        if self.index_builder:
            self._load_index(path)
>>>>>>> 8d67e218

    def _fit(
        self,
        log: DataFrame,
        user_features: Optional[DataFrame] = None,
        item_features: Optional[DataFrame] = None,
    ) -> None:
        self.idf = (
            log.groupBy("item_idx")
            .agg(sf.countDistinct("user_idx").alias("count"))
            .withColumn(
                "idf",
                sf.log(sf.lit(self.users_count) / sf.col("count"))
                if self.use_idf
                else sf.lit(1.0),
            )
            .select("item_idx", "idf")
        )
        self.idf.cache().count()

        log_by_users = (
            log.groupBy("user_idx")
            .agg(
                sf.collect_list(sf.struct("timestamp", "item_idx")).alias(
                    "ts_item_idx"
                )
            )
            .withColumn("ts_item_idx", sf.array_sort("ts_item_idx"))
            .withColumn(
                "items",
                sf.col("ts_item_idx.item_idx").cast(
                    st.ArrayType(st.StringType())
                ),
            )
            .drop("ts_item_idx")
        )

        self.logger.debug("Model training")

        if self._num_partitions is None:
            self._num_partitions = log_by_users.rdd.getNumPartitions()

        word_2_vec = Word2Vec(
            vectorSize=self.rank,
            minCount=self.min_count,
            numPartitions=self._num_partitions,
            stepSize=self.step_size,
            maxIter=self.max_iter,
            inputCol="items",
            outputCol="w2v_vector",
            windowSize=self.window_size,
            seed=self._seed,
        )
        self.vectors = (
            word_2_vec.fit(log_by_users)
            .getVectors()
            .select(sf.col("word").cast("int").alias("item"), "vector")
        )
        self.vectors.cache().count()

    def _clear_cache(self):
        if hasattr(self, "idf") and hasattr(self, "vectors"):
            self.idf.unpersist()
            self.vectors.unpersist()

    @property
    def _dataframes(self):
        return {"idf": self.idf, "vectors": self.vectors}

    def _get_user_vectors(
        self,
        users: DataFrame,
        log: DataFrame,
    ) -> DataFrame:
        """
        :param users: user ids, dataframe ``[user_idx]``
        :param log: interaction dataframe
            ``[user_idx, item_idx, timestamp, relevance]``
        :return: user embeddings dataframe
            ``[user_idx, user_vector]``
        """
        res = join_with_col_renaming(
            log, users, on_col_name="user_idx", how="inner"
        )
        res = join_with_col_renaming(
            res, self.idf, on_col_name="item_idx", how="inner"
        )
        res = res.join(
            self.vectors.hint("broadcast"),
            how="inner",
            on=sf.col("item_idx") == sf.col("item"),
        ).drop("item")
        return (
            res.groupby("user_idx")
            .agg(
                Summarizer.mean(
                    multiply_scala_udf(sf.col("idf"), sf.col("vector"))
                ).alias("user_vector")
            )
            .select("user_idx", "user_vector")
        )

    def _predict_pairs_inner(
        self,
        pairs: DataFrame,
        log: DataFrame,
    ) -> DataFrame:
        if log is None:
            raise ValueError(
                f"log is not provided, {self} predict requires log."
            )

        user_vectors = self._get_user_vectors(
            pairs.select("user_idx").distinct(), log
        )
        pairs_with_vectors = join_with_col_renaming(
            pairs, user_vectors, on_col_name="user_idx", how="inner"
        )
        pairs_with_vectors = pairs_with_vectors.join(
            self.vectors, on=sf.col("item_idx") == sf.col("item"), how="inner"
        ).drop("item")
        return pairs_with_vectors.select(
            "user_idx",
            sf.col("item_idx"),
            (
                vector_dot(sf.col("vector"), sf.col("user_vector"))
                + sf.lit(self.rank)
            ).alias("relevance"),
        )

    # pylint: disable=too-many-arguments
    def _predict(
        self,
        log: DataFrame,
        k: int,
        users: DataFrame,
        items: DataFrame,
        user_features: Optional[DataFrame] = None,
        item_features: Optional[DataFrame] = None,
        filter_seen_items: bool = True,
    ) -> DataFrame:
        return self._predict_pairs_inner(users.crossJoin(items), log)

    def _predict_pairs(
        self,
        pairs: DataFrame,
        log: Optional[DataFrame] = None,
        user_features: Optional[DataFrame] = None,
        item_features: Optional[DataFrame] = None,
    ) -> DataFrame:
        return self._predict_pairs_inner(pairs, log)

    def _get_item_vectors(self):
        return self.vectors.withColumnRenamed(
            "vector", "item_vector"
        ).withColumnRenamed("item", "item_idx")<|MERGE_RESOLUTION|>--- conflicted
+++ resolved
@@ -2,10 +2,7 @@
 
 from pyspark.ml.feature import Word2Vec
 from pyspark.ml.functions import vector_to_array
-<<<<<<< HEAD
-=======
 from pyspark.ml.stat import Summarizer
->>>>>>> 8d67e218
 from pyspark.sql import DataFrame
 from pyspark.sql import functions as sf
 from pyspark.sql import types as st
@@ -13,35 +10,19 @@
 from replay.ann.ann_mixin import ANNMixin
 from replay.ann.index_builders.base_index_builder import IndexBuilder
 from replay.models.base_rec import Recommender, ItemVectorModel
-<<<<<<< HEAD
-from replay.models.hnswlib import HnswlibMixin
-from replay.utils import vector_dot, vector_mult, join_with_col_renaming
-
-
-# pylint: disable=too-many-instance-attributes
-class Word2VecRec(Recommender, ItemVectorModel, HnswlibMixin):
-=======
 from replay.utils import vector_dot, multiply_scala_udf, join_with_col_renaming
 
 
 # pylint: disable=too-many-instance-attributes, too-many-ancestors
 class Word2VecRec(Recommender, ItemVectorModel, ANNMixin):
->>>>>>> 8d67e218
     """
     Trains word2vec model where items ar treated as words and users as sentences.
     """
 
     def _get_ann_infer_params(self) -> Dict[str, Any]:
-<<<<<<< HEAD
-        return {
-            "features_col": "user_vector",
-            "params": self._hnswlib_params,
-            "index_dim": self.rank,
-=======
         self.index_builder.index_params.dim = self.rank
         return {
             "features_col": "user_vector",
->>>>>>> 8d67e218
         }
 
     def _get_vectors_to_infer_ann_inner(self, log: DataFrame, users: DataFrame) -> DataFrame:
@@ -53,23 +34,12 @@
         return user_vectors
 
     def _get_ann_build_params(self, log: DataFrame) -> Dict[str, Any]:
-<<<<<<< HEAD
-        self.num_elements = log.select("item_idx").distinct().count()
-        self.logger.debug(f"index 'num_elements' = {self.num_elements}")
-        return {
-            "features_col": "item_vector",
-            "params": self._hnswlib_params,
-            "dim": self.rank,
-            "num_elements": self.num_elements,
-            "id_col": "item_idx"
-=======
         self.index_builder.index_params.dim = self.rank
         self.index_builder.index_params.max_elements = log.select("item_idx").distinct().count()
         self.logger.debug("index 'num_elements' = %s", self.num_elements)
         return {
             "features_col": "item_vector",
             "ids_col": "item_idx"
->>>>>>> 8d67e218
         }
 
     def _get_vectors_to_build_ann(self, log: DataFrame) -> DataFrame:
@@ -83,13 +53,6 @@
         )
         return item_vectors
 
-<<<<<<< HEAD
-    @property
-    def _use_ann(self) -> bool:
-        return self._hnswlib_params is not None
-
-=======
->>>>>>> 8d67e218
     idf: DataFrame
     vectors: DataFrame
 
@@ -110,12 +73,8 @@
         window_size: int = 1,
         use_idf: bool = False,
         seed: Optional[int] = None,
-<<<<<<< HEAD
-        hnswlib_params: Optional[dict] = None,
-=======
         num_partitions: Optional[int] = None,
         index_builder: Optional[IndexBuilder] = None,
->>>>>>> 8d67e218
     ):
         """
         :param rank: embedding size
@@ -137,16 +96,12 @@
         self.step_size = step_size
         self.max_iter = max_iter
         self._seed = seed
-<<<<<<< HEAD
-        self._hnswlib_params = hnswlib_params
-=======
         self._num_partitions = num_partitions
         if isinstance(index_builder, (IndexBuilder, type(None))):
             self.index_builder = index_builder
         elif isinstance(index_builder, dict):
             self.init_builder_from_dict(index_builder)
         self.num_elements = None
->>>>>>> 8d67e218
 
     @property
     def _init_args(self):
@@ -158,18 +113,6 @@
             "step_size": self.step_size,
             "max_iter": self.max_iter,
             "seed": self._seed,
-<<<<<<< HEAD
-            "hnswlib_params": self._hnswlib_params,
-        }
-
-    def _save_model(self, path: str):
-        if self._hnswlib_params:
-            self._save_hnswlib_index(path)
-
-    def _load_model(self, path: str):
-        if self._hnswlib_params:
-            self._load_hnswlib_index(path)
-=======
             "index_builder": self.index_builder.init_meta_as_dict() if self.index_builder else None,
         }
 
@@ -189,7 +132,6 @@
     def _load_model(self, path: str):
         if self.index_builder:
             self._load_index(path)
->>>>>>> 8d67e218
 
     def _fit(
         self,
