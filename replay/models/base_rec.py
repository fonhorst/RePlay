# pylint: disable=too-many-lines
"""
Base abstract classes:
- BaseRecommender - the simplest base class
- Recommender - base class for models that fit on interaction log
- HybridRecommender - base class for models that accept user or item features
- UserRecommender - base class that accepts only user features, but not item features
- NeighbourRec - base class that requires log at prediction time
- ItemVectorModel - class for models which provides items' vectors.
    Implements similar items search.
- NonPersonalizedRecommender - base class for non-personalized recommenders
    with popularity statistics
"""
import collections
import logging
from abc import ABC, abstractmethod
from copy import deepcopy
from typing import (
    Any,
    Dict,
    Iterable,
    List,
    Optional,
    Union,
    Sequence,
    Set,
    Tuple,
)

import numpy as np
import pandas as pd
from numpy.random import default_rng
from optuna import create_study
from optuna.samplers import TPESampler
from pyspark.sql import DataFrame, Window
from pyspark.sql import functions as sf
from pyspark.sql.column import Column

from replay.constants import REC_SCHEMA
from replay.metrics import Metric, NDCG
from replay.optuna_objective import SplitData, MainObjective
from replay.session_handler import State
from replay.utils import (
    cache_temp_view,
    convert2spark,
    cosine_similarity,
    drop_temp_view,
    get_top_k,
    vector_euclidean_distance_similarity,
    vector_dot,
)


# pylint: disable=too-many-instance-attributes
class BaseRecommender(ABC):
    """Base recommender"""

    model: Any
    _logger: Optional[logging.Logger] = None
    can_predict_cold_users: bool = False
    can_predict_cold_items: bool = False
    can_predict_item_to_item: bool = False
    _search_space: Optional[
        Dict[str, Union[str, Sequence[Union[str, int, float]]]]
    ] = None
    _objective = MainObjective
    study = None
    fit_users: DataFrame
    fit_items: DataFrame
    _num_users: int
    _num_items: int
    _user_dim_size: int
    _item_dim_size: int
    cached_dfs: Optional[Set] = None

    # pylint: disable=too-many-arguments, too-many-locals, no-member
    def optimize(
        self,
        train: DataFrame,
        test: DataFrame,
        user_features: Optional[DataFrame] = None,
        item_features: Optional[DataFrame] = None,
        param_borders: Optional[Dict[str, List[Any]]] = None,
        criterion: Metric = NDCG(),
        k: int = 10,
        budget: int = 10,
        new_study: bool = True,
    ) -> Optional[Dict[str, Any]]:
        """
        Searches best parameters with optuna.

        :param train: train data
        :param test: test data
        :param user_features: user features
        :param item_features: item features
        :param param_borders: a dictionary with search borders, where
            key is the parameter name and value is the range of possible values
            ``{param: [low, high]}``. In case of categorical parameters it is
            all possible values: ``{cat_param: [cat_1, cat_2, cat_3]}``.
        :param criterion: metric to use for optimization
        :param k: recommendation list length
        :param budget: number of points to try
        :param new_study: keep searching with previous study or start a new study
        :return: dictionary with best parameters
        """
        if self._search_space is None:
            self.logger.warning(
                "%s has no hyper parameters to optimize", str(self)
            )
            return None

        if self.study is None or new_study:
            self.study = create_study(
                direction="maximize", sampler=TPESampler()
            )

        search_space = self._prepare_param_borders(param_borders)
        if (
            self._init_params_in_search_space(search_space)
            and not self._params_tried()
        ):
            self.study.enqueue_trial(self._init_args)

        split_data = self._prepare_split_data(
            train, test, user_features, item_features
        )
        objective = self._objective(
            search_space=search_space,
            split_data=split_data,
            recommender=self,
            criterion=criterion,
            k=k,
        )

        self.study.optimize(objective, budget)
        best_params = self.study.best_params
        self.set_params(**best_params)
        return best_params

    @property
    @abstractmethod
    def _init_args(self):
        """
        Dictionary of the model attributes passed during model initialization.
        Used for model saving and loading
        """

    def _init_params_in_search_space(self, search_space):
        """Check if model params are inside search space"""
        params = self._init_args  # pylint: disable=no-member
        outside_search_space = {}
        for param, value in params.items():
            if param not in search_space:
                continue
            borders = search_space[param]["args"]
            param_type = search_space[param]["type"]

            extra_category = (
                param_type == "categorical" and value not in borders
            )
            param_out_of_bounds = param_type != "categorical" and (
                value < borders[0] or value > borders[1]
            )
            if extra_category or param_out_of_bounds:
                outside_search_space[param] = {
                    "borders": borders,
                    "value": value,
                }

        if outside_search_space:
            self.logger.debug(
                "Model is initialized with parameters outside the search space: %s."
                "Initial parameters will not be evaluated during optimization."
                "Change search spare with 'param_borders' argument if necessary",
                outside_search_space,
            )
            return False
        else:
            return True

    def _prepare_param_borders(
        self, param_borders: Optional[Dict[str, List[Any]]] = None
    ) -> Dict[str, Dict[str, List[Any]]]:
        """
        Checks if param borders are valid and convert them to a search_space format

        :param param_borders: a dictionary with search grid, where
            key is the parameter name and value is the range of possible values
            ``{param: [low, high]}``.
        :return:
        """
        search_space = deepcopy(self._search_space)
        if param_borders is None:
            return search_space

        for param, borders in param_borders.items():
            self._check_borders(param, borders)
            search_space[param]["args"] = borders

        # Optuna trials should contain all searchable parameters
        # to be able to correctly return best params
        # If used didn't specify some params to be tested optuna still needs to suggest them
        # This part makes sure this suggestion will be constant
        args = self._init_args
        missing_borders = {
            param: args[param]
            for param in search_space
            if param not in param_borders
        }
        for param, value in missing_borders.items():
            if search_space[param]["type"] == "categorical":
                search_space[param]["args"] = [value]
            else:
                search_space[param]["args"] = [value, value]

        return search_space

    def _check_borders(self, param, borders):
        """Raise value error if param borders are not valid"""
        if param not in self._search_space:
            raise ValueError(
                f"Hyper parameter {param} is not defined for {str(self)}"
            )
        if not isinstance(borders, list):
            raise ValueError(f"Parameter {param} borders are not a list")
        if (
            self._search_space[param]["type"] != "categorical"
            and len(borders) != 2
        ):
            raise ValueError(
                f"""
                Hyper parameter {param} is numerical
                 but bounds are not in ([lower, upper]) format
                """
            )

    def _prepare_split_data(
        self,
        train: DataFrame,
        test: DataFrame,
        user_features: Optional[DataFrame] = None,
        item_features: Optional[DataFrame] = None,
    ) -> SplitData:
        """
        This method converts data to spark and packs it into a named tuple to pass into optuna.

        :param train: train data
        :param test: test data
        :param user_features: user features
        :param item_features: item features
        :return: packed PySpark DataFrames
        """
        user_features_train, user_features_test = self._train_test_features(
            train, test, user_features, "user_idx"
        )
        item_features_train, item_features_test = self._train_test_features(
            train, test, item_features, "item_idx"
        )
        users = test.select("user_idx").distinct()
        items = test.select("item_idx").distinct()
        split_data = SplitData(
            train,
            test,
            users,
            items,
            user_features_train,
            user_features_test,
            item_features_train,
            item_features_test,
        )
        return split_data

    @property
    def _dataframes(self):
        return {}

    def _save_model(self, path: str):
        pass

    def _load_model(self, path: str):
        pass

    @staticmethod
    def _train_test_features(
        train: DataFrame,
        test: DataFrame,
        features: Optional[DataFrame],
        column: Union[str, Column],
    ) -> Tuple[Optional[DataFrame], Optional[DataFrame]]:
        """
        split dataframe with features into two dataframes representing
        features for train and tests subset entities, defined by `column`

        :param train: spark dataframe with the train subset
        :param test: spark dataframe with the train subset
        :param features: spark dataframe with users'/items' features
        :param column: column name to use as a key for join (e.g., user_idx or item_idx)
        :return: features for train and test subsets
        """
        if features is not None:
            features_train = features.join(
                train.select(column).distinct(), on=column
            )
            features_test = features.join(
                test.select(column).distinct(), on=column
            )
        else:
            features_train = None
            features_test = None
        return features_train, features_test

    def set_params(self, **params: Dict[str, Any]) -> None:
        """
        Set model parameters

        :param params: dictionary param name - param value
        :return:
        """
        for param, value in params.items():
            setattr(self, param, value)
        self._clear_cache()

    def __str__(self):
        return type(self).__name__

    def _fit_wrap(
        self,
        log: DataFrame,
        user_features: Optional[DataFrame] = None,
        item_features: Optional[DataFrame] = None,
    ) -> None:
        """
        Wrapper for fit to allow for fewer arguments in a model.

        :param log: historical log of interactions
            ``[user_idx, item_idx, timestamp, relevance]``
        :param user_features: user features
            ``[user_idx, timestamp]`` + feature columns
        :param item_features: item features
            ``[item_idx, timestamp]`` + feature columns
        :return:
        """
        self.logger.debug("Starting fit %s", type(self).__name__)
        if user_features is None:
            users = log.select("user_idx").distinct()
        else:
            users = (
                log.select("user_idx")
                .union(user_features.select("user_idx"))
                .distinct()
            )
        if item_features is None:
            items = log.select("item_idx").distinct()
        else:
            items = (
                log.select("item_idx")
                .union(item_features.select("item_idx"))
                .distinct()
            )
        self.fit_users = sf.broadcast(users)
        self.fit_items = sf.broadcast(items)
        self._num_users = self.fit_users.count()
        self._num_items = self.fit_items.count()
        self._user_dim_size = (
            self.fit_users.agg({"user_idx": "max"}).collect()[0][0] + 1
        )
        self._item_dim_size = (
            self.fit_items.agg({"item_idx": "max"}).collect()[0][0] + 1
        )
        self._fit(log, user_features, item_features)

    @abstractmethod
    def _fit(
        self,
        log: DataFrame,
        user_features: Optional[DataFrame] = None,
        item_features: Optional[DataFrame] = None,
    ) -> None:
        """
        Inner method where model actually fits.

        :param log: historical log of interactions
            ``[user_idx, item_idx, timestamp, relevance]``
        :param user_features: user features
            ``[user_idx, timestamp]`` + feature columns
        :param item_features: item features
            ``[item_idx, timestamp]`` + feature columns
        :return:
        """

    def _cache_model_temp_view(self, df: DataFrame, df_name: str) -> None:
        """
        Create Spark SQL temporary view for df, cache it and add temp view name to self.cached_dfs.
        Temp view name is : "id_<python object id>_model_<RePlay model name>_<df_name>"
        """
        full_name = f"id_{id(self)}_model_{str(self)}_{df_name}"
        cache_temp_view(df, full_name)

        if self.cached_dfs is None:
            self.cached_dfs = set()
        self.cached_dfs.add(full_name)

    def _clear_model_temp_view(self, df_name: str) -> None:
        """
        Uncache and drop Spark SQL temporary view and remove from self.cached_dfs
        Temp view to replace will be constructed as
        "id_<python object id>_model_<RePlay model name>_<df_name>"
        """
        full_name = f"id_{id(self)}_model_{str(self)}_{df_name}"
        drop_temp_view(full_name)
        if self.cached_dfs is not None:
            self.cached_dfs.discard(full_name)

    def _filter_seen(
        self, recs: DataFrame, log: DataFrame, k: int, users: DataFrame
    ):
        """
        Filter seen items (presented in log) out of the users' recommendations.
        For each user return from `k` to `k + number of seen by user` recommendations.
        """
        users_log = log.join(users, on="user_idx")
        self._cache_model_temp_view(users_log, "filter_seen_users_log")

        # filter recommendations presented in interactions log
        recs = recs.join(
            sf.broadcast(users_log.withColumnRenamed("item_idx", "item")
            .withColumnRenamed("user_idx", "user")
            .select("user", "item")),
            on=(sf.col("user_idx") == sf.col("user"))
            & (sf.col("item_idx") == sf.col("item")),
            how="anti",
        ).drop("user", "item")

<<<<<<< HEAD
        # because relevances are already sorted, we can return the first k values
        # for every user_idx
        def get_top_k(iterator):
            current_user_idx = None
            n = 0
            for row in iterator:
                if row.user_idx == current_user_idx and n <= k:
                    n += 1
                    yield row
                elif row.user_idx != current_user_idx:
                    current_user_idx = row.user_idx
                    n = 1
                    yield row

        # recs = recs.rdd.mapPartitions(get_top_k).toDF(["user_idx", "item_idx", "relevance"])
        recs = recs.rdd.mapPartitions(get_top_k).toDF()
=======
        # crop recommendations to first k + max_seen items for each user
        recs = recs.withColumn(
            "temp_rank",
            sf.row_number().over(
                Window.partitionBy("user_idx").orderBy(
                    sf.col("relevance").desc()
                )
            ),
        ).filter(sf.col("temp_rank") <= sf.lit(k))
>>>>>>> 45d833fc

        return recs

    # pylint: disable=too-many-arguments
    def _predict_wrap(
        self,
        log: Optional[DataFrame],
        k: int,
        users: Optional[Union[DataFrame, Iterable]] = None,
        items: Optional[Union[DataFrame, Iterable]] = None,
        user_features: Optional[DataFrame] = None,
        item_features: Optional[DataFrame] = None,
        filter_seen_items: bool = True,
        recs_file_path: Optional[str] = None,
    ) -> Optional[DataFrame]:
        """
        Predict wrapper to allow for fewer parameters in models

        :param log: historical log of interactions
            ``[user_idx, item_idx, timestamp, relevance]``
        :param k: number of recommendations for each user
        :param users: users to create recommendations for
            dataframe containing ``[user_idx]`` or ``array-like``;
            if ``None``, recommend to all users from ``log``
        :param items: candidate items for recommendations
            dataframe containing ``[item_idx]`` or ``array-like``;
            if ``None``, take all items from ``log``.
            If it contains new items, ``relevance`` for them will be ``0``.
        :param user_features: user features
            ``[user_idx , timestamp]`` + feature columns
        :param item_features: item features
            ``[item_idx , timestamp]`` + feature columns
        :param filter_seen_items: flag to remove seen items from recommendations based on ``log``.
        :param recs_file_path: save recommendations at the given absolute path as parquet file.
            If None, cached and materialized recommendations dataframe  will be returned
        :return: cached recommendation dataframe with columns ``[user_idx, item_idx, relevance]``
            or None if `file_path` is provided
        """
        self.logger.debug("Starting predict %s", type(self).__name__)
<<<<<<< HEAD
        with log_exec_timer("_get_ids() and _filter_cold_for_predict()") as before_predict_timer:
            user_data = users or log or user_features or self.fit_users
            users = self._get_ids(user_data, "user_idx")
            users, log = self._filter_cold_for_predict(users, log, "user")

            item_data = items or self.fit_items
            items = self._get_ids(item_data, "item_idx")
            items, log = self._filter_cold_for_predict(items, log, "item")

            num_items = items.count()
            if num_items < k:
                message = f"k = {k} > number of items = {num_items}"
                self.logger.debug(message)
        if os.environ.get("LOG_TO_MLFLOW", None) == "True":
            mlflow.log_metric("before_predict_sec", before_predict_timer.duration)

        with log_exec_timer(f"{self.__class__.__name__} execution") as _predict_timer, JobGroup(
            "Model inference (inside 1)", f"{self.__class__.__name__}._predict()"
        ):
            recs = self._predict(
                log,
                k,
                users,
                items,
                user_features,
                item_features,
                filter_seen_items,
            )
            # recs = recs.cache()
            # recs.write.mode("overwrite").format("noop").save()

        if os.environ.get("LOG_TO_MLFLOW", None) == "True":
            mlflow.log_metric("_predict_sec", _predict_timer.duration)
=======
        user_data = users or log or user_features or self.fit_users
        users = self._get_ids(user_data, "user_idx")
        users, log = self._filter_cold_for_predict(users, log, "user")

        item_data = items or self.fit_items
        items = self._get_ids(item_data, "item_idx")
        items, log = self._filter_cold_for_predict(items, log, "item")

        num_items = items.count()
        if num_items < k:
            message = f"k = {k} > number of items = {num_items}"
            self.logger.debug(message)

        recs = self._inner_predict_wrap(
            log,
            k,
            users,
            items,
            user_features,
            item_features,
            filter_seen_items,
        )
>>>>>>> 45d833fc

        if filter_seen_items and log:
            recs = self._filter_seen(recs=recs, log=log, users=users, k=k)
        
        output = None
        if recs_file_path is not None:
            recs.write.parquet(path=recs_file_path, mode="overwrite")
        else:
            output = recs.cache()
            output.count()

        self._clear_model_temp_view("filter_seen_users_log")
        self._clear_model_temp_view("filter_seen_num_seen")
        return output

    @staticmethod
    def _get_ids(
        log: Union[Iterable, DataFrame],
        column: str,
    ) -> DataFrame:
        """
        Get unique values from ``array`` and put them into dataframe with column ``column``.
        """
        spark = State().session
        if isinstance(log, DataFrame):
            unique = log.select(column).distinct()
        elif isinstance(log, collections.abc.Iterable):
            unique = spark.createDataFrame(
                data=pd.DataFrame(pd.unique(list(log)), columns=[column])
            )
        else:
            raise ValueError(f"Wrong type {type(log)}")
        return unique

    def _filter_cold(
        self, df: Optional[DataFrame], entity: str, suffix: str = "idx"
    ) -> Tuple[int, Optional[DataFrame]]:
        """
        Filter out new ids if the model cannot predict cold users/items.
        Return number of new users/items and filtered dataframe.
        """
        if getattr(self, f"can_predict_cold_{entity}s") or df is None:
            return 0, df

        col_name = f"{entity}_{suffix}"
        num_cold = (
            df.select(col_name)
            .distinct()
            .join(getattr(self, f"fit_{entity}s"), on=col_name, how="anti")
            .count()
        )
        if num_cold == 0:
            return 0, df

        return num_cold, df.join(
            getattr(self, f"fit_{entity}s"), on=col_name, how="inner"
        )

    def _filter_cold_for_predict(
        self,
        main_df: DataFrame,
        log_df: DataFrame,
        entity: str,
        suffix: str = "idx",
    ):
        """
        Filter out cold entities (users/items) from the `main_df` and `log_df`.
        Warn if cold entities are present in the `main_df`.
        """
        num_new, main_df = self._filter_cold(main_df, entity, suffix)
        if num_new > 0:
            self.logger.info(
                "%s model can't predict cold %ss, they will be ignored",
                self,
                entity,
            )
        _, log_df = self._filter_cold(log_df, entity, suffix)
        return main_df, log_df

    # pylint: disable=too-many-arguments
    @abstractmethod
    def _predict(
        self,
        log: DataFrame,
        k: int,
        users: DataFrame,
        items: DataFrame,
        user_features: Optional[DataFrame] = None,
        item_features: Optional[DataFrame] = None,
        filter_seen_items: bool = True,
    ) -> DataFrame:
        """
        Inner method where model actually predicts.

        :param log: historical log of interactions
            ``[user_idx, item_idx, timestamp, relevance]``
        :param k: number of recommendations for each user
        :param users: users to create recommendations for
            dataframe containing ``[user_idx]`` or ``array-like``;
            if ``None``, recommend to all users from ``log``
        :param items: candidate items for recommendations
            dataframe containing ``[item_idx]`` or ``array-like``;
            if ``None``, take all items from ``log``.
            If it contains new items, ``relevance`` for them will be ``0``.
        :param user_features: user features
            ``[user_idx , timestamp]`` + feature columns
        :param item_features: item features
            ``[item_idx , timestamp]`` + feature columns
        :param filter_seen_items: flag to remove seen items from recommendations based on ``log``.
        :return: recommendation dataframe
            ``[user_idx, item_idx, relevance]``
        """

    def _inner_predict_wrap(
        self,
        log: DataFrame,
        k: int,
        users: DataFrame,
        items: DataFrame,
        user_features: Optional[DataFrame] = None,
        item_features: Optional[DataFrame] = None,
        filter_seen_items: bool = True,
    ) -> DataFrame:
        """
        Inner method that wrap _predict method. Can be overwritten.

        :param log: historical log of interactions
            ``[user_idx, item_idx, timestamp, relevance]``
        :param k: number of recommendations for each user
        :param users: users to create recommendations for
            dataframe containing ``[user_idx]`` or ``array-like``;
            if ``None``, recommend to all users from ``log``
        :param items: candidate items for recommendations
            dataframe containing ``[item_idx]`` or ``array-like``;
            if ``None``, take all items from ``log``.
            If it contains new items, ``relevance`` for them will be ``0``.
        :param user_features: user features
            ``[user_idx , timestamp]`` + feature columns
        :param item_features: item features
            ``[item_idx , timestamp]`` + feature columns
        :param filter_seen_items: flag to remove seen items from recommendations based on ``log``.
        :return: recommendation dataframe
            ``[user_idx, item_idx, relevance]``
        """

        return self._predict(
            log,
            k,
            users,
            items,
            user_features,
            item_features,
            filter_seen_items,
        )

    @property
    def logger(self) -> logging.Logger:
        """
        :returns: get library logger
        """
        if self._logger is None:
            self._logger = logging.getLogger("replay")
        return self._logger

    def _get_fit_counts(self, entity: str) -> int:
        if not hasattr(self, f"_num_{entity}s"):
            setattr(
                self,
                f"_num_{entity}s",
                getattr(self, f"fit_{entity}s").count(),
            )
        return getattr(self, f"_num_{entity}s")

    @property
    def users_count(self) -> int:
        """
        :returns: number of users the model was trained on
        """
        return self._get_fit_counts("user")

    @property
    def items_count(self) -> int:
        """
        :returns: number of items the model was trained on
        """
        return self._get_fit_counts("item")

    def _get_fit_dims(self, entity: str) -> int:
        if not hasattr(self, f"_{entity}_dim_size"):
            setattr(
                self,
                f"_{entity}_dim_size",
                getattr(self, f"fit_{entity}s")
                .agg({f"{entity}_idx": "max"})
                .collect()[0][0]
                + 1,
            )
        return getattr(self, f"_{entity}_dim_size")

    @property
    def _user_dim(self) -> int:
        """
        :returns: dimension of users matrix (maximal user idx + 1)
        """
        return self._get_fit_dims("user")

    @property
    def _item_dim(self) -> int:
        """
        :returns: dimension of items matrix (maximal item idx + 1)
        """
        return self._get_fit_dims("item")

    def _fit_predict(
        self,
        log: DataFrame,
        k: int,
        users: Optional[Union[DataFrame, Iterable]] = None,
        items: Optional[Union[DataFrame, Iterable]] = None,
        user_features: Optional[DataFrame] = None,
        item_features: Optional[DataFrame] = None,
        filter_seen_items: bool = True,
        recs_file_path: Optional[str] = None,
    ) -> Optional[DataFrame]:
        self._fit_wrap(log, user_features, item_features)
        return self._predict_wrap(
            log,
            k,
            users,
            items,
            user_features,
            item_features,
            filter_seen_items,
            recs_file_path=recs_file_path,
        )

    def _clear_cache(self):
        """
        Clear spark cache
        """

    def _predict_pairs_wrap(
        self,
        pairs: DataFrame,
        log: Optional[DataFrame] = None,
        user_features: Optional[DataFrame] = None,
        item_features: Optional[DataFrame] = None,
        recs_file_path: Optional[str] = None,
    ) -> Optional[DataFrame]:
        """
        This method
        1) converts data to spark
        2) removes cold users and items if model does not predict them
        3) calls inner _predict_pairs method of a model

        :param pairs: user-item pairs to get relevance for,
            dataframe containing``[user_idx, item_idx]``.
        :param log: train data
            ``[user_idx, item_idx, timestamp, relevance]``.
        :param recs_file_path: save recommendations at the given absolute path as parquet file.
            If None, cached and materialized recommendations dataframe  will be returned
        :return: cached dataframe with columns ``[user_idx, item_idx, relevance]``
            or None if `file_path` is provided
        """
        log, user_features, item_features, pairs = [
            convert2spark(df)
            for df in [log, user_features, item_features, pairs]
        ]
        if sorted(pairs.columns) != ["item_idx", "user_idx"]:
            raise ValueError(
                "pairs must be a dataframe with columns strictly [user_idx, item_idx]"
            )
        pairs, log = self._filter_cold_for_predict(pairs, log, "user")
        pairs, log = self._filter_cold_for_predict(pairs, log, "item")

        pred = self._predict_pairs(
            pairs=pairs,
            log=log,
            user_features=user_features,
            item_features=item_features,
        )

        if recs_file_path is None:
            pred.cache().count()
            return pred

        pred.write.parquet(path=recs_file_path, mode="overwrite")
        return None

    def _predict_pairs(
        self,
        pairs: DataFrame,
        log: Optional[DataFrame] = None,
        user_features: Optional[DataFrame] = None,
        item_features: Optional[DataFrame] = None,
    ) -> DataFrame:
        """
        Fallback method to use in case ``_predict_pairs`` is not implemented.
        Simply joins ``predict`` with given ``pairs``.
        :param pairs: user-item pairs to get relevance for,
            dataframe containing``[user_idx, item_idx]``.
        :param log: train data
            ``[user_idx, item_idx, timestamp, relevance]``.
        """
        message = (
            "native predict_pairs is not implemented for this model. "
            "Falling back to usual predict method and filtering the results."
        )
        self.logger.warning(message)

        users = pairs.select("user_idx").distinct()
        items = pairs.select("item_idx").distinct()
        k = items.count()
        pred = self._predict(
            log=log,
            k=k,
            users=users,
            items=items,
            user_features=user_features,
            item_features=item_features,
            filter_seen_items=False,
        )

        pred = pred.join(
            pairs.select("user_idx", "item_idx"),
            on=["user_idx", "item_idx"],
            how="inner",
        )
        return pred

    def _get_features_wrap(
        self, ids: DataFrame, features: Optional[DataFrame]
    ) -> Optional[Tuple[DataFrame, int]]:
        if "user_idx" not in ids.columns and "item_idx" not in ids.columns:
            raise ValueError("user_idx or item_idx missing")
        vectors, rank = self._get_features(ids, features)
        return vectors, rank

    # pylint: disable=unused-argument
    def _get_features(
        self, ids: DataFrame, features: Optional[DataFrame]
    ) -> Tuple[Optional[DataFrame], Optional[int]]:
        """
        Get embeddings from model

        :param ids: id ids to get embeddings for Spark DataFrame containing user_idx or item_idx
        :param features: user or item features
        :return: DataFrame with biases and embeddings, and vector size
        """

        self.logger.info(
            "get_features method is not defined for the model %s. Features will not be returned.",
            str(self),
        )
        return None, None

    def get_nearest_items(
        self,
        items: Union[DataFrame, Iterable],
        k: int,
        metric: Optional[str] = "cosine_similarity",
        candidates: Optional[Union[DataFrame, Iterable]] = None,
    ) -> Optional[DataFrame]:
        """
        Get k most similar items be the `metric` for each of the `items`.

        :param items: spark dataframe or list of item ids to find neighbors
        :param k: number of neighbors
        :param metric: 'euclidean_distance_sim', 'cosine_similarity', 'dot_product'
        :param candidates: spark dataframe or list of items
            to consider as similar, e.g. popular/new items. If None,
            all items presented during model training are used.
        :return: dataframe with the most similar items an distance,
            where bigger value means greater similarity.
            spark-dataframe with columns ``[item_idx, neighbour_item_idx, similarity]``
        """
        if metric is None:
            raise ValueError(
                f"Distance metric is required to get nearest items with "
                f"{self} model"
            )

        if self.can_predict_item_to_item:
            return self._get_nearest_items_wrap(
                items=items,
                k=k,
                metric=metric,
                candidates=candidates,
            )

        raise ValueError(
            "Use models with attribute 'can_predict_item_to_item' set to True to get nearest items"
        )

    def _get_nearest_items_wrap(
        self,
        items: Union[DataFrame, Iterable],
        k: int,
        metric: Optional[str] = "cosine_similarity",
        candidates: Optional[Union[DataFrame, Iterable]] = None,
    ) -> Optional[DataFrame]:
        """
        Convert indexes and leave top-k nearest items for each item in `items`.
        """
        items = self._get_ids(items, "item_idx")
        if candidates is not None:
            candidates = self._get_ids(candidates, "item_idx")

        nearest_items_to_filter = self._get_nearest_items(
            items=items,
            metric=metric,
            candidates=candidates,
        )

        rel_col_name = metric if metric is not None else "similarity"
        nearest_items = get_top_k(
            dataframe=nearest_items_to_filter,
            partition_by_col=sf.col("item_idx_one"),
            order_by_col=[
                sf.col(rel_col_name).desc(),
                sf.col("item_idx_two").desc(),
            ],
            k=k,
        )

        nearest_items = nearest_items.withColumnRenamed(
            "item_idx_two", "neighbour_item_idx"
        )
        nearest_items = nearest_items.withColumnRenamed(
            "item_idx_one", "item_idx"
        )
        return nearest_items

    def _get_nearest_items(
        self,
        items: DataFrame,
        metric: Optional[str] = None,
        candidates: Optional[DataFrame] = None,
    ) -> Optional[DataFrame]:
        raise NotImplementedError(
            f"item-to-item prediction is not implemented for {self}"
        )

    def _params_tried(self):
        """check if current parameters were already evaluated"""
        if self.study is None:
            return False

        params = {
            name: value
            for name, value in self._init_args.items()
            if name in self._search_space
        }
        for trial in self.study.trials:
            if params == trial.params:
                return True

        return False


class ItemVectorModel(BaseRecommender):
    """Parent for models generating items' vector representations"""

    can_predict_item_to_item: bool = True

    @abstractmethod
    def _get_item_vectors(self) -> DataFrame:
        """
        Return dataframe with items' vectors as a
            spark dataframe with columns ``[item_idx, item_vector]``
        """

    def _get_nearest_items(
        self,
        items: DataFrame,
        metric: str = "cosine_similarity",
        candidates: Optional[DataFrame] = None,
    ) -> DataFrame:
        """
        Return distance metric value for all available close items filtered by `candidates`.

        :param items: ids to find neighbours, spark dataframe with column ``item_idx``
        :param metric: 'euclidean_distance_sim' calculated as 1/(1 + euclidean_distance),
            'cosine_similarity', 'dot_product'
        :param candidates: items among which we are looking for similar,
            e.g. popular/new items. If None, all items presented during model training are used.
        :return: dataframe with neighbours,
            spark-dataframe with columns ``[item_idx_one, item_idx_two, similarity]``
        """
        dist_function = cosine_similarity
        if metric == "euclidean_distance_sim":
            dist_function = vector_euclidean_distance_similarity
        elif metric == "dot_product":
            dist_function = vector_dot
        elif metric != "cosine_similarity":
            raise NotImplementedError(
                f"{metric} metric is not implemented, valid metrics are "
                "'euclidean_distance_sim', 'cosine_similarity', 'dot_product'"
            )

        items_vectors = self._get_item_vectors()
        left_part = (
            items_vectors.withColumnRenamed("item_idx", "item_idx_one")
            .withColumnRenamed("item_vector", "item_vector_one")
            .join(
                items.select(sf.col("item_idx").alias("item_idx_one")),
                on="item_idx_one",
            )
        )

        right_part = items_vectors.withColumnRenamed(
            "item_idx", "item_idx_two"
        ).withColumnRenamed("item_vector", "item_vector_two")

        if candidates is not None:
            right_part = right_part.join(
                candidates.withColumnRenamed("item_idx", "item_idx_two"),
                on="item_idx_two",
            )

        joined_factors = left_part.join(
            right_part, on=sf.col("item_idx_one") != sf.col("item_idx_two")
        )

        joined_factors = joined_factors.withColumn(
            metric,
            dist_function(
                sf.col("item_vector_one"), sf.col("item_vector_two")
            ),
        )

        similarity_matrix = joined_factors.select(
            "item_idx_one", "item_idx_two", metric
        )

        return similarity_matrix


# pylint: disable=abstract-method
class HybridRecommender(BaseRecommender, ABC):
    """Base class for models that can use extra features"""

    def fit(
        self,
        log: DataFrame,
        user_features: Optional[DataFrame] = None,
        item_features: Optional[DataFrame] = None,
    ) -> None:
        """
        Fit a recommendation model

        :param log: historical log of interactions
            ``[user_idx, item_idx, timestamp, relevance]``
        :param user_features: user features
            ``[user_idx, timestamp]`` + feature columns
        :param item_features: item features
            ``[item_idx, timestamp]`` + feature columns
        :return:
        """
        self._fit_wrap(
            log=log,
            user_features=user_features,
            item_features=item_features,
        )

    # pylint: disable=too-many-arguments
    def predict(
        self,
        log: DataFrame,
        k: int,
        users: Optional[Union[DataFrame, Iterable]] = None,
        items: Optional[Union[DataFrame, Iterable]] = None,
        user_features: Optional[DataFrame] = None,
        item_features: Optional[DataFrame] = None,
        filter_seen_items: bool = True,
        recs_file_path: Optional[str] = None,
    ) -> Optional[DataFrame]:
        """
        Get recommendations

        :param log: historical log of interactions
            ``[user_idx, item_idx, timestamp, relevance]``
        :param k: number of recommendations for each user
        :param users: users to create recommendations for
            dataframe containing ``[user_idx]`` or ``array-like``;
            if ``None``, recommend to all users from ``log``
        :param items: candidate items for recommendations
            dataframe containing ``[item_idx]`` or ``array-like``;
            if ``None``, take all items from ``log``.
            If it contains new items, ``relevance`` for them will be ``0``.
        :param user_features: user features
            ``[user_idx , timestamp]`` + feature columns
        :param item_features: item features
            ``[item_idx , timestamp]`` + feature columns
        :param filter_seen_items: flag to remove seen items from recommendations based on ``log``.
        :param recs_file_path: save recommendations at the given absolute path as parquet file.
            If None, cached and materialized recommendations dataframe  will be returned
        :return: cached recommendation dataframe with columns ``[user_idx, item_idx, relevance]``
            or None if `file_path` is provided

        """
        return self._predict_wrap(
            log=log,
            k=k,
            users=users,
            items=items,
            user_features=user_features,
            item_features=item_features,
            filter_seen_items=filter_seen_items,
            recs_file_path=recs_file_path,
        )

    def fit_predict(
        self,
        log: DataFrame,
        k: int,
        users: Optional[Union[DataFrame, Iterable]] = None,
        items: Optional[Union[DataFrame, Iterable]] = None,
        user_features: Optional[DataFrame] = None,
        item_features: Optional[DataFrame] = None,
        filter_seen_items: bool = True,
        recs_file_path: Optional[str] = None,
    ) -> Optional[DataFrame]:
        """
        Fit model and get recommendations

        :param log: historical log of interactions
            ``[user_idx, item_idx, timestamp, relevance]``
        :param k: number of recommendations for each user
        :param users: users to create recommendations for
            dataframe containing ``[user_idx]`` or ``array-like``;
            if ``None``, recommend to all users from ``log``
        :param items: candidate items for recommendations
            dataframe containing ``[item_idx]`` or ``array-like``;
            if ``None``, take all items from ``log``.
            If it contains new items, ``relevance`` for them will be ``0``.
        :param user_features: user features
            ``[user_idx , timestamp]`` + feature columns
        :param item_features: item features
            ``[item_idx , timestamp]`` + feature columns
        :param filter_seen_items: flag to remove seen items from recommendations based on ``log``.
        :param recs_file_path: save recommendations at the given absolute path as parquet file.
            If None, cached and materialized recommendations dataframe  will be returned
        :return: cached recommendation dataframe with columns ``[user_idx, item_idx, relevance]``
            or None if `file_path` is provided
        """
        return self._fit_predict(
            log=log,
            k=k,
            users=users,
            items=items,
            user_features=user_features,
            item_features=item_features,
            filter_seen_items=filter_seen_items,
            recs_file_path=recs_file_path,
        )

    def predict_pairs(
        self,
        pairs: DataFrame,
        log: Optional[DataFrame] = None,
        user_features: Optional[DataFrame] = None,
        item_features: Optional[DataFrame] = None,
        recs_file_path: Optional[str] = None,
    ) -> Optional[DataFrame]:
        """
        Get recommendations for specific user-item ``pairs``.
        If a model can't produce recommendation
        for specific pair it is removed from the resulting dataframe.

        :param pairs: dataframe with pairs to calculate relevance for, ``[user_idx, item_idx]``.
        :param log: historical log of interactions
            ``[user_idx, item_idx, timestamp, relevance]``
        :param user_features: user features
            ``[user_idx , timestamp]`` + feature columns
        :param item_features: item features
            ``[item_idx , timestamp]`` + feature columns
        :param recs_file_path: save recommendations at the given absolute path as parquet file.
            If None, cached and materialized recommendations dataframe  will be returned
        :return: cached recommendation dataframe with columns ``[user_idx, item_idx, relevance]``
            or None if `file_path` is provided
        """
        return self._predict_pairs_wrap(
            pairs,
            log,
            user_features,
            item_features,
            recs_file_path=recs_file_path,
        )

    def get_features(
        self, ids: DataFrame, features: Optional[DataFrame]
    ) -> Optional[Tuple[DataFrame, int]]:
        """
        Returns user or item feature vectors as a Column with type ArrayType
        :param ids: Spark DataFrame with unique ids
        :param features: Spark DataFrame with features for provided ids
        :return: feature vectors
            If a model does not have a vector for some ids they are not present in the final result.
        """
        return self._get_features_wrap(ids, features)


# pylint: disable=abstract-method
class Recommender(BaseRecommender, ABC):
    """Usual recommender class for models without features."""

    def fit(self, log: DataFrame) -> None:
        """
        Fit a recommendation model

        :param log: historical log of interactions
            ``[user_idx, item_idx, timestamp, relevance]``
        :return:
        """
        self._fit_wrap(
            log=log,
            user_features=None,
            item_features=None,
        )

    # pylint: disable=too-many-arguments
    def predict(
        self,
        log: DataFrame,
        k: int,
        users: Optional[Union[DataFrame, Iterable]] = None,
        items: Optional[Union[DataFrame, Iterable]] = None,
        filter_seen_items: bool = True,
        recs_file_path: Optional[str] = None,
    ) -> Optional[DataFrame]:
        """
        Get recommendations

        :param log: historical log of interactions
            ``[user_idx, item_idx, timestamp, relevance]``
        :param k: number of recommendations for each user
        :param users: users to create recommendations for
            dataframe containing ``[user_idx]`` or ``array-like``;
            if ``None``, recommend to all users from ``log``
        :param items: candidate items for recommendations
            dataframe containing ``[item_idx]`` or ``array-like``;
            if ``None``, take all items from ``log``.
            If it contains new items, ``relevance`` for them will be ``0``.
        :param filter_seen_items: flag to remove seen items from recommendations based on ``log``.
        :param recs_file_path: save recommendations at the given absolute path as parquet file.
            If None, cached and materialized recommendations dataframe  will be returned
        :return: cached recommendation dataframe with columns ``[user_idx, item_idx, relevance]``
            or None if `file_path` is provided
        """
        return self._predict_wrap(
            log=log,
            k=k,
            users=users,
            items=items,
            user_features=None,
            item_features=None,
            filter_seen_items=filter_seen_items,
            recs_file_path=recs_file_path,
        )

    def predict_pairs(
        self,
        pairs: DataFrame,
        log: Optional[DataFrame] = None,
        recs_file_path: Optional[str] = None,
    ) -> Optional[DataFrame]:
        """
        Get recommendations for specific user-item ``pairs``.
        If a model can't produce recommendation
        for specific pair it is removed from the resulting dataframe.

        :param pairs: dataframe with pairs to calculate relevance for, ``[user_idx, item_idx]``.
        :param log: historical log of interactions
            ``[user_idx, item_idx, timestamp, relevance]``
        :param recs_file_path: save recommendations at the given absolute path as parquet file.
            If None, cached and materialized recommendations dataframe  will be returned
        :return: cached recommendation dataframe with columns ``[user_idx, item_idx, relevance]``
            or None if `file_path` is provided
        """
        return self._predict_pairs_wrap(
            pairs, log, None, None, recs_file_path=recs_file_path
        )

    # pylint: disable=too-many-arguments
    def fit_predict(
        self,
        log: DataFrame,
        k: int,
        users: Optional[Union[DataFrame, Iterable]] = None,
        items: Optional[Union[DataFrame, Iterable]] = None,
        filter_seen_items: bool = True,
        recs_file_path: Optional[str] = None,
    ) -> Optional[DataFrame]:
        """
        Fit model and get recommendations

        :param log: historical log of interactions
            ``[user_idx, item_idx, timestamp, relevance]``
        :param k: number of recommendations for each user
        :param users: users to create recommendations for
            dataframe containing ``[user_idx]`` or ``array-like``;
            if ``None``, recommend to all users from ``log``
        :param items: candidate items for recommendations
            dataframe containing ``[item_idx]`` or ``array-like``;
            if ``None``, take all items from ``log``.
            If it contains new items, ``relevance`` for them will be ``0``.
        :param filter_seen_items: flag to remove seen items from recommendations based on ``log``.
        :param recs_file_path: save recommendations at the given absolute path as parquet file.
            If None, cached and materialized recommendations dataframe  will be returned
        :return: cached recommendation dataframe with columns ``[user_idx, item_idx, relevance]``
            or None if `file_path` is provided
        """
        return self._fit_predict(
            log=log,
            k=k,
            users=users,
            items=items,
            user_features=None,
            item_features=None,
            filter_seen_items=filter_seen_items,
            recs_file_path=recs_file_path,
        )

    def get_features(self, ids: DataFrame) -> Optional[Tuple[DataFrame, int]]:
        """
        Returns user or item feature vectors as a Column with type ArrayType

        :param ids: Spark DataFrame with unique ids
        :return: feature vectors.
            If a model does not have a vector for some ids they are not present in the final result.
        """
        return self._get_features_wrap(ids, None)


class UserRecommender(BaseRecommender, ABC):
    """Base class for models that use user features
    but not item features. ``log`` is not required for this class."""

    def fit(
        self,
        log: DataFrame,
        user_features: DataFrame,
    ) -> None:
        """
        Finds user clusters and calculates item similarity in that clusters.

        :param log: historical log of interactions
            ``[user_idx, item_idx, timestamp, relevance]``
        :param user_features: user features
            ``[user_idx, timestamp]`` + feature columns
        :return:
        """
        self._fit_wrap(log=log, user_features=user_features)

    # pylint: disable=too-many-arguments
    def predict(
        self,
        user_features: DataFrame,
        k: int,
        log: Optional[DataFrame] = None,
        users: Optional[Union[DataFrame, Iterable]] = None,
        items: Optional[Union[DataFrame, Iterable]] = None,
        filter_seen_items: bool = True,
        recs_file_path: Optional[str] = None,
    ) -> Optional[DataFrame]:
        """
        Get recommendations

        :param log: historical log of interactions
            ``[user_idx, item_idx, timestamp, relevance]``
        :param k: number of recommendations for each user
        :param users: users to create recommendations for
            dataframe containing ``[user_idx]`` or ``array-like``;
            if ``None``, recommend to all users from ``log``
        :param items: candidate items for recommendations
            dataframe containing ``[item_idx]`` or ``array-like``;
            if ``None``, take all items from ``log``.
            If it contains new items, ``relevance`` for them will be ``0``.
        :param user_features: user features
            ``[user_idx , timestamp]`` + feature columns
        :param filter_seen_items: flag to remove seen items from recommendations based on ``log``.
        :param recs_file_path: save recommendations at the given absolute path as parquet file.
            If None, cached and materialized recommendations dataframe  will be returned
        :return: cached recommendation dataframe with columns ``[user_idx, item_idx, relevance]``
            or None if `file_path` is provided
        """
        return self._predict_wrap(
            log=log,
            user_features=user_features,
            k=k,
            filter_seen_items=filter_seen_items,
            users=users,
            items=items,
            recs_file_path=recs_file_path,
        )

    def predict_pairs(
        self,
        pairs: DataFrame,
        user_features: DataFrame,
        log: Optional[DataFrame] = None,
        recs_file_path: Optional[str] = None,
    ) -> Optional[DataFrame]:
        """
        Get recommendations for specific user-item ``pairs``.
        If a model can't produce recommendation
        for specific pair it is removed from the resulting dataframe.

        :param pairs: dataframe with pairs to calculate relevance for, ``[user_idx, item_idx]``.
        :param user_features: user features
            ``[user_idx , timestamp]`` + feature columns
        :param log: historical log of interactions
            ``[user_idx, item_idx, timestamp, relevance]``
        :param recs_file_path: save recommendations at the given absolute path as parquet file.
            If None, cached and materialized recommendations dataframe  will be returned
        :return: cached recommendation dataframe with columns ``[user_idx, item_idx, relevance]``
            or None if `file_path` is provided
        """
        return self._predict_pairs_wrap(
            pairs, log, user_features, None, recs_file_path=recs_file_path
        )


from replay.models.nmslib_hnsw import NmslibHnswMixin


class NeighbourRec(Recommender, NmslibHnswMixin, ABC):
    """Base class that requires log at prediction time"""

    similarity: Optional[DataFrame]
    can_predict_item_to_item: bool = True
    can_predict_cold_users: bool = True

    @property
    def _dataframes(self):
        return {"similarity": self.similarity}

    def _clear_cache(self):
        if hasattr(self, "similarity"):
            self.similarity.unpersist()

    def _predict_pairs_inner(
        self,
        log: DataFrame,
        filter_df: DataFrame,
        condition: Column,
        users: DataFrame,
    ) -> DataFrame:
        """
        Get recommendations for all provided users
        and filter results with ``filter_df`` by ``condition``.
        It allows to implement both ``predict_pairs`` and usual ``predict``@k.

        :param log: historical interactions, DataFrame
            ``[user_idx, item_idx, timestamp, relevance]``.
        :param filter_df: DataFrame use to filter items:
            ``[item_idx_filter]`` or ``[user_idx_filter, item_idx_filter]``.
        :param condition: condition used for inner join with ``filter_df``
        :param users: users to calculate recommendations for
        :return: DataFrame ``[user_idx, item_idx, relevance]``
        """
        if log is None:
            raise ValueError(
                "log is not provided, but it is required for prediction"
            )

        recs = (
            log.join(users, how="inner", on="user_idx")
            .join(
                sf.broadcast(self.similarity),
                how="inner",
                on=sf.col("item_idx") == sf.col("item_idx_one"),
            )
            .join(
                sf.broadcast(filter_df),
                how="inner",
                on=condition,
            )
            .groupby("user_idx", "item_idx_two")
            .agg(sf.sum("similarity").alias("relevance"))
            .withColumnRenamed("item_idx_two", "item_idx")
        )
        return recs

    # pylint: disable=too-many-arguments
    def _predict(
        self,
        log: DataFrame,
        k: int,
        users: DataFrame,
        items: DataFrame,
        user_features: Optional[DataFrame] = None,
        item_features: Optional[DataFrame] = None,
        filter_seen_items: bool = True,
    ) -> DataFrame:
        return self._predict_pairs_inner(
            log=log,
            filter_df=items.withColumnRenamed("item_idx", "item_idx_filter"),
            condition=sf.col("item_idx_two") == sf.col("item_idx_filter"),
            users=users,
        )

    def _predict_pairs(
        self,
        pairs: DataFrame,
        log: Optional[DataFrame] = None,
        user_features: Optional[DataFrame] = None,
        item_features: Optional[DataFrame] = None,
    ) -> DataFrame:
        return self._predict_pairs_inner(
            log=log,
            filter_df=(
                pairs.withColumnRenamed(
                    "user_idx", "user_idx_filter"
                ).withColumnRenamed("item_idx", "item_idx_filter")
            ),
            condition=(sf.col("user_idx") == sf.col("user_idx_filter"))
            & (sf.col("item_idx_two") == sf.col("item_idx_filter")),
            users=pairs.select("user_idx").distinct(),
        )

    def get_nearest_items(
        self,
        items: Union[DataFrame, Iterable],
        k: int,
        metric: Optional[str] = None,
        candidates: Optional[Union[DataFrame, Iterable]] = None,
    ) -> DataFrame:
        """
        Get k most similar items be the `metric` for each of the `items`.

        :param items: spark dataframe or list of item ids to find neighbors
        :param k: number of neighbors
        :param metric: metric is not used to find neighbours in NeighbourRec,
            the parameter is ignored
        :param candidates: spark dataframe or list of items
            to consider as similar, e.g. popular/new items. If None,
            all items presented during model training are used.
        :return: dataframe with the most similar items an distance,
            where bigger value means greater similarity.
            spark-dataframe with columns ``[item_idx, neighbour_item_idx, similarity]``
        """
        if metric is not None:
            self.logger.debug(
                "Metric is not used to determine nearest items in %s model",
                str(self),
            )

        return self._get_nearest_items_wrap(
            items=items,
            k=k,
            metric=None,
            candidates=candidates,
        )

    def _get_nearest_items(
        self,
        items: DataFrame,
        metric: Optional[str] = None,
        candidates: Optional[DataFrame] = None,
    ) -> DataFrame:

        similarity_filtered = self.similarity.join(
            items.withColumnRenamed("item_idx", "item_idx_one"),
            on="item_idx_one",
        )

        if candidates is not None:
            similarity_filtered = similarity_filtered.join(
                candidates.withColumnRenamed("item_idx", "item_idx_two"),
                on="item_idx_two",
            )

        return similarity_filtered.select(
            "item_idx_one", "item_idx_two", "similarity"
        )

    def _get_ann_build_params(self, log: DataFrame) -> Dict[str, Any]:
        items_count = log.select(sf.max("item_idx")).first()[0] + 1
        return {
            "features_col": None,
            "params": self._nmslib_hnsw_params,
            "index_type": "sparse",
            "items_count": items_count,
        }

    def _get_vectors_to_build_ann(self, log: DataFrame) -> DataFrame:
        similarity_df = self.similarity.select(
            "similarity", "item_idx_one", "item_idx_two"
        )
        return similarity_df

    def _get_vectors_to_infer_ann_inner(self, log: DataFrame, users: DataFrame) -> DataFrame:
        return users


class NonPersonalizedRecommender(Recommender, ABC):
    """Base class for non-personalized recommenders with popularity statistics."""

    can_predict_cold_users = True
    item_popularity: DataFrame
    fill: float
    seed: int

    @property
    def _dataframes(self):
        return {"item_popularity": self.item_popularity}

    def _clear_cache(self):
        if hasattr(self, "item_popularity"):
            self.item_popularity.unpersist()

    @staticmethod
    def _check_relevance(log: DataFrame):

        vals = log.select("relevance").where(
            (sf.col("relevance") != 1) & (sf.col("relevance") != 0)
        )
        if vals.count() > 0:
            raise ValueError("Relevance values in log must be 0 or 1")

    # pylint: disable=too-many-arguments
    def _predict_without_sampling(
        self,
        log: DataFrame,
        k: int,
        users: DataFrame,
        items: DataFrame,
        filter_seen_items: bool = True,
    ) -> DataFrame:

        if hasattr(self, "fill") and self.fill is not None:
            selected_item_popularity = self.item_popularity.join(
                items,
                on="item_idx",
                how="right",
            ).fillna(value=self.fill, subset=["relevance"])
        else:
            selected_item_popularity = self.item_popularity.join(
                items,
                on="item_idx",
                how="inner",
            )

        selected_item_popularity = selected_item_popularity.withColumn(
            "rank",
            sf.row_number().over(
                Window.orderBy(
                    sf.col("relevance").desc(), sf.col("item_idx").desc()
                )
            ),
        )

        max_hist_len = (
            self._calc_max_hist_len(log, users)
            if filter_seen_items and log is not None
            else 0
        )

        return users.crossJoin(
            selected_item_popularity.filter(sf.col("rank") <= k + max_hist_len)
        ).drop("rank")

    @staticmethod
    def _calc_max_hist_len(log: DataFrame, users: DataFrame) -> int:

        max_hist_len = (
            (
                log.join(users, on="user_idx")
                .groupBy("user_idx")
                .agg(sf.countDistinct("item_idx").alias("items_count"))
            )
            .select(sf.max("items_count"))
            .collect()[0][0]
        )
        # all users have empty history
        if max_hist_len is None:
            max_hist_len = 0

        return max_hist_len

    def _predict_with_sampling(
        self,
        log: DataFrame,
        k: int,
        users: DataFrame,
        items: DataFrame,
        filter_seen_items: bool = True,
        add_cold_items: bool = True,
    ) -> DataFrame:

        selected_item_popularity = self.item_popularity.join(
            items, on="item_idx", how="right" if add_cold_items else "inner"
        ).fillna(value=self.fill, subset=["relevance"])

        items_pd = selected_item_popularity.withColumn(
            "probability",
            sf.col("relevance")
            / selected_item_popularity.select(sf.sum("relevance")).first()[0],
        ).toPandas()

        seed = self.seed
        class_name = self.__class__.__name__

        def grouped_map(pandas_df: pd.DataFrame) -> pd.DataFrame:
            user_idx = pandas_df["user_idx"][0]
            cnt = pandas_df["cnt"][0]

            if seed is not None:
                local_rng = default_rng(seed + user_idx)
            else:
                local_rng = default_rng()

            items_positions = local_rng.choice(
                np.arange(items_pd.shape[0]),
                size=cnt,
                p=items_pd["probability"].values,
                replace=False,
            )

            # workaround to unify RandomRec and UCB
            if class_name == "RandomRec":
                relevance = 1 / np.arange(1, cnt + 1)
            else:
                relevance = items_pd["probability"].values[items_positions]

            return pd.DataFrame(
                {
                    "user_idx": cnt * [user_idx],
                    "item_idx": items_pd["item_idx"].values[items_positions],
                    "relevance": relevance,
                }
            )

        if log is not None and filter_seen_items:
            recs = (
                log.select("user_idx", "item_idx")
                .distinct()
                .join(users, how="right", on="user_idx")
                .groupby("user_idx")
                .agg(sf.countDistinct("item_idx").alias("cnt"))
                .selectExpr(
                    "user_idx",
                    f"LEAST(cnt + {k}, {items_pd.shape[0]}) AS cnt",
                )
            )
        else:
            recs = users.withColumn("cnt", sf.lit(min(k, items_pd.shape[0])))

        return recs.groupby("user_idx").applyInPandas(grouped_map, REC_SCHEMA)<|MERGE_RESOLUTION|>--- conflicted
+++ resolved
@@ -423,32 +423,14 @@
 
         # filter recommendations presented in interactions log
         recs = recs.join(
-            sf.broadcast(users_log.withColumnRenamed("item_idx", "item")
+            users_log.withColumnRenamed("item_idx", "item")
             .withColumnRenamed("user_idx", "user")
-            .select("user", "item")),
+            .select("user", "item"),
             on=(sf.col("user_idx") == sf.col("user"))
             & (sf.col("item_idx") == sf.col("item")),
             how="anti",
         ).drop("user", "item")
 
-<<<<<<< HEAD
-        # because relevances are already sorted, we can return the first k values
-        # for every user_idx
-        def get_top_k(iterator):
-            current_user_idx = None
-            n = 0
-            for row in iterator:
-                if row.user_idx == current_user_idx and n <= k:
-                    n += 1
-                    yield row
-                elif row.user_idx != current_user_idx:
-                    current_user_idx = row.user_idx
-                    n = 1
-                    yield row
-
-        # recs = recs.rdd.mapPartitions(get_top_k).toDF(["user_idx", "item_idx", "relevance"])
-        recs = recs.rdd.mapPartitions(get_top_k).toDF()
-=======
         # crop recommendations to first k + max_seen items for each user
         recs = recs.withColumn(
             "temp_rank",
@@ -458,7 +440,6 @@
                 )
             ),
         ).filter(sf.col("temp_rank") <= sf.lit(k))
->>>>>>> 45d833fc
 
         return recs
 
@@ -498,41 +479,6 @@
             or None if `file_path` is provided
         """
         self.logger.debug("Starting predict %s", type(self).__name__)
-<<<<<<< HEAD
-        with log_exec_timer("_get_ids() and _filter_cold_for_predict()") as before_predict_timer:
-            user_data = users or log or user_features or self.fit_users
-            users = self._get_ids(user_data, "user_idx")
-            users, log = self._filter_cold_for_predict(users, log, "user")
-
-            item_data = items or self.fit_items
-            items = self._get_ids(item_data, "item_idx")
-            items, log = self._filter_cold_for_predict(items, log, "item")
-
-            num_items = items.count()
-            if num_items < k:
-                message = f"k = {k} > number of items = {num_items}"
-                self.logger.debug(message)
-        if os.environ.get("LOG_TO_MLFLOW", None) == "True":
-            mlflow.log_metric("before_predict_sec", before_predict_timer.duration)
-
-        with log_exec_timer(f"{self.__class__.__name__} execution") as _predict_timer, JobGroup(
-            "Model inference (inside 1)", f"{self.__class__.__name__}._predict()"
-        ):
-            recs = self._predict(
-                log,
-                k,
-                users,
-                items,
-                user_features,
-                item_features,
-                filter_seen_items,
-            )
-            # recs = recs.cache()
-            # recs.write.mode("overwrite").format("noop").save()
-
-        if os.environ.get("LOG_TO_MLFLOW", None) == "True":
-            mlflow.log_metric("_predict_sec", _predict_timer.duration)
-=======
         user_data = users or log or user_features or self.fit_users
         users = self._get_ids(user_data, "user_idx")
         users, log = self._filter_cold_for_predict(users, log, "user")
@@ -555,7 +501,6 @@
             item_features,
             filter_seen_items,
         )
->>>>>>> 45d833fc
 
         if filter_seen_items and log:
             recs = self._filter_seen(recs=recs, log=log, users=users, k=k)
@@ -1526,12 +1471,12 @@
         recs = (
             log.join(users, how="inner", on="user_idx")
             .join(
-                sf.broadcast(self.similarity),
+                self.similarity,
                 how="inner",
                 on=sf.col("item_idx") == sf.col("item_idx_one"),
             )
             .join(
-                sf.broadcast(filter_df),
+                filter_df,
                 how="inner",
                 on=condition,
             )
