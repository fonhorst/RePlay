# pylint: disable=too-many-lines
"""
Base abstract classes:
- BaseRecommender - the simplest base class
- Recommender - base class for models that fit on interaction log
- HybridRecommender - base class for models that accept user or item features
- UserRecommender - base class that accepts only user features, but not item features
- NeighbourRec - base class that requires log at prediction time
- ItemVectorModel - class for models which provides items' vectors.
    Implements similar items search.
- NonPersonalizedRecommender - base class for non-personalized recommenders
    with popularity statistics
"""
import collections
import joblib
import os
import logging
from abc import ABC, abstractmethod
from copy import deepcopy
from os.path import join
from typing import (
    Any,
    Dict,
    Iterable,
    List,
    Optional,
    Union,
    Sequence,
    Set,
    Tuple,
)

import numpy as np
import pandas as pd
from numpy.random import default_rng
from optuna import create_study
from optuna.samplers import TPESampler
from pyspark.sql import DataFrame, Window
from pyspark.sql import functions as sf
from pyspark.sql.column import Column

from replay.constants import REC_SCHEMA
from replay.metrics import Metric, NDCG
from replay.optuna_objective import SplitData, MainObjective
from replay.session_handler import State
from replay.utils import (
    cache_temp_view,
    convert2spark,
    cosine_similarity,
    drop_temp_view,
    get_top_k,
    vector_euclidean_distance_similarity,
    vector_dot,
)


# pylint: disable=too-many-instance-attributes
class BaseRecommender(ABC):
    """Base recommender"""

    model: Any
    _logger: Optional[logging.Logger] = None
    can_predict_cold_users: bool = False
    can_predict_cold_items: bool = False
    can_predict_item_to_item: bool = False
    _search_space: Optional[
        Dict[str, Union[str, Sequence[Union[str, int, float]]]]
    ] = None
    _objective = MainObjective
    study = None
    fit_users: DataFrame
    fit_items: DataFrame
    _num_users: int
    _num_items: int
    _user_dim_size: int
    _item_dim_size: int
    cached_dfs: Optional[Set] = None

    # pylint: disable=too-many-arguments, too-many-locals, no-member
    def optimize(
        self,
        train: DataFrame,
        test: DataFrame,
        user_features: Optional[DataFrame] = None,
        item_features: Optional[DataFrame] = None,
        param_borders: Optional[Dict[str, List[Any]]] = None,
        criterion: Metric = NDCG(),
        k: int = 10,
        budget: int = 10,
        new_study: bool = True,
    ) -> Optional[Dict[str, Any]]:
        """
        Searches best parameters with optuna.

        :param train: train data
        :param test: test data
        :param user_features: user features
        :param item_features: item features
        :param param_borders: a dictionary with search borders, where
            key is the parameter name and value is the range of possible values
            ``{param: [low, high]}``. In case of categorical parameters it is
            all possible values: ``{cat_param: [cat_1, cat_2, cat_3]}``.
        :param criterion: metric to use for optimization
        :param k: recommendation list length
        :param budget: number of points to try
        :param new_study: keep searching with previous study or start a new study
        :return: dictionary with best parameters
        """
        if self._search_space is None:
            self.logger.warning(
                "%s has no hyper parameters to optimize", str(self)
            )
            return None

        if self.study is None or new_study:
            self.study = create_study(
                direction="maximize", sampler=TPESampler()
            )

        search_space = self._prepare_param_borders(param_borders)
        if (
            self._init_params_in_search_space(search_space)
            and not self._params_tried()
        ):
            self.study.enqueue_trial(self._init_args)

        split_data = self._prepare_split_data(
            train, test, user_features, item_features
        )
        objective = self._objective(
            search_space=search_space,
            split_data=split_data,
            recommender=self,
            criterion=criterion,
            k=k,
        )

        self.study.optimize(objective, budget)
        best_params = self.study.best_params
        self.set_params(**best_params)
        return best_params

    @property
    @abstractmethod
    def _init_args(self):
        """
        Dictionary of the model attributes passed during model initialization.
        Used for model saving and loading
        """

    def _init_params_in_search_space(self, search_space):
        """Check if model params are inside search space"""
        params = self._init_args  # pylint: disable=no-member
        outside_search_space = {}
        for param, value in params.items():
            if param not in search_space:
                continue
            borders = search_space[param]["args"]
            param_type = search_space[param]["type"]

            extra_category = (
                param_type == "categorical" and value not in borders
            )
            param_out_of_bounds = param_type != "categorical" and (
                value < borders[0] or value > borders[1]
            )
            if extra_category or param_out_of_bounds:
                outside_search_space[param] = {
                    "borders": borders,
                    "value": value,
                }

        if outside_search_space:
            self.logger.debug(
                "Model is initialized with parameters outside the search space: %s."
                "Initial parameters will not be evaluated during optimization."
                "Change search spare with 'param_borders' argument if necessary",
                outside_search_space,
            )
            return False
        else:
            return True

    def _prepare_param_borders(
        self, param_borders: Optional[Dict[str, List[Any]]] = None
    ) -> Dict[str, Dict[str, List[Any]]]:
        """
        Checks if param borders are valid and convert them to a search_space format

        :param param_borders: a dictionary with search grid, where
            key is the parameter name and value is the range of possible values
            ``{param: [low, high]}``.
        :return:
        """
        search_space = deepcopy(self._search_space)
        if param_borders is None:
            return search_space

        for param, borders in param_borders.items():
            self._check_borders(param, borders)
            search_space[param]["args"] = borders

        # Optuna trials should contain all searchable parameters
        # to be able to correctly return best params
        # If used didn't specify some params to be tested optuna still needs to suggest them
        # This part makes sure this suggestion will be constant
        args = self._init_args
        missing_borders = {
            param: args[param]
            for param in search_space
            if param not in param_borders
        }
        for param, value in missing_borders.items():
            if search_space[param]["type"] == "categorical":
                search_space[param]["args"] = [value]
            else:
                search_space[param]["args"] = [value, value]

        return search_space

    def _check_borders(self, param, borders):
        """Raise value error if param borders are not valid"""
        if param not in self._search_space:
            raise ValueError(
                f"Hyper parameter {param} is not defined for {str(self)}"
            )
        if not isinstance(borders, list):
            raise ValueError(f"Parameter {param} borders are not a list")
        if (
            self._search_space[param]["type"] != "categorical"
            and len(borders) != 2
        ):
            raise ValueError(
                f"""
                Hyper parameter {param} is numerical
                 but bounds are not in ([lower, upper]) format
                """
            )

    def _prepare_split_data(
        self,
        train: DataFrame,
        test: DataFrame,
        user_features: Optional[DataFrame] = None,
        item_features: Optional[DataFrame] = None,
    ) -> SplitData:
        """
        This method converts data to spark and packs it into a named tuple to pass into optuna.

        :param train: train data
        :param test: test data
        :param user_features: user features
        :param item_features: item features
        :return: packed PySpark DataFrames
        """
        user_features_train, user_features_test = self._train_test_features(
            train, test, user_features, "user_idx"
        )
        item_features_train, item_features_test = self._train_test_features(
            train, test, item_features, "item_idx"
        )
        users = test.select("user_idx").distinct()
        items = test.select("item_idx").distinct()
        split_data = SplitData(
            train,
            test,
            users,
            items,
            user_features_train,
            user_features_test,
            item_features_train,
            item_features_test,
        )
        return split_data

    @property
    def _dataframes(self):
        return {}

    def _save_model(self, path: str):
        pass

    def _load_model(self, path: str):
        pass

    @staticmethod
    def _train_test_features(
        train: DataFrame,
        test: DataFrame,
        features: Optional[DataFrame],
        column: Union[str, Column],
    ) -> Tuple[Optional[DataFrame], Optional[DataFrame]]:
        """
        split dataframe with features into two dataframes representing
        features for train and tests subset entities, defined by `column`

        :param train: spark dataframe with the train subset
        :param test: spark dataframe with the train subset
        :param features: spark dataframe with users'/items' features
        :param column: column name to use as a key for join (e.g., user_idx or item_idx)
        :return: features for train and test subsets
        """
        if features is not None:
            features_train = features.join(
                train.select(column).distinct(), on=column
            )
            features_test = features.join(
                test.select(column).distinct(), on=column
            )
        else:
            features_train = None
            features_test = None
        return features_train, features_test

    def set_params(self, **params: Dict[str, Any]) -> None:
        """
        Set model parameters

        :param params: dictionary param name - param value
        :return:
        """
        for param, value in params.items():
            setattr(self, param, value)
        self._clear_cache()

    def __str__(self):
        return type(self).__name__

    def _fit_wrap(
        self,
        log: DataFrame,
        user_features: Optional[DataFrame] = None,
        item_features: Optional[DataFrame] = None,
    ) -> None:
        """
        Wrapper for fit to allow for fewer arguments in a model.

        :param log: historical log of interactions
            ``[user_idx, item_idx, timestamp, relevance]``
        :param user_features: user features
            ``[user_idx, timestamp]`` + feature columns
        :param item_features: item features
            ``[item_idx, timestamp]`` + feature columns
        :return:
        """
        self.logger.debug("Starting fit %s", type(self).__name__)
        if user_features is None:
            users = log.select("user_idx").distinct()
        else:
            users = (
                log.select("user_idx")
                .union(user_features.select("user_idx"))
                .distinct()
            )
        if item_features is None:
            items = log.select("item_idx").distinct()
        else:
            items = (
                log.select("item_idx")
                .union(item_features.select("item_idx"))
                .distinct()
            )
        self.fit_users = sf.broadcast(users)
        self.fit_items = sf.broadcast(items)
        self._num_users = self.fit_users.count()
        self._num_items = self.fit_items.count()
        self._user_dim_size = (
            self.fit_users.agg({"user_idx": "max"}).collect()[0][0] + 1
        )
        self._item_dim_size = (
            self.fit_items.agg({"item_idx": "max"}).collect()[0][0] + 1
        )
        self._fit(log, user_features, item_features)

    @abstractmethod
    def _fit(
        self,
        log: DataFrame,
        user_features: Optional[DataFrame] = None,
        item_features: Optional[DataFrame] = None,
    ) -> None:
        """
        Inner method where model actually fits.

        :param log: historical log of interactions
            ``[user_idx, item_idx, timestamp, relevance]``
        :param user_features: user features
            ``[user_idx, timestamp]`` + feature columns
        :param item_features: item features
            ``[item_idx, timestamp]`` + feature columns
        :return:
        """

    def _cache_model_temp_view(self, df: DataFrame, df_name: str) -> None:
        """
        Create Spark SQL temporary view for df, cache it and add temp view name to self.cached_dfs.
        Temp view name is : "id_<python object id>_model_<RePlay model name>_<df_name>"
        """
        full_name = f"id_{id(self)}_model_{str(self)}_{df_name}"
        cache_temp_view(df, full_name)

        if self.cached_dfs is None:
            self.cached_dfs = set()
        self.cached_dfs.add(full_name)

    def _clear_model_temp_view(self, df_name: str) -> None:
        """
        Uncache and drop Spark SQL temporary view and remove from self.cached_dfs
        Temp view to replace will be constructed as
        "id_<python object id>_model_<RePlay model name>_<df_name>"
        """
        full_name = f"id_{id(self)}_model_{str(self)}_{df_name}"
        drop_temp_view(full_name)
        if self.cached_dfs is not None:
            self.cached_dfs.discard(full_name)

    def _filter_seen(
        self, recs: DataFrame, log: DataFrame, k: int, users: DataFrame
    ):
        """
        Filter seen items (presented in log) out of the users' recommendations.
        For each user return from `k` to `k + number of seen by user` recommendations.
        """
        users_log = log.join(users, on="user_idx")
        self._cache_model_temp_view(users_log, "filter_seen_users_log")

        # filter recommendations presented in interactions log
        recs = recs.join(
            users_log.withColumnRenamed("item_idx", "item")
            .withColumnRenamed("user_idx", "user")
            .select("user", "item"),
            on=(sf.col("user_idx") == sf.col("user"))
            & (sf.col("item_idx") == sf.col("item")),
            how="anti",
        ).drop("user", "item")

        # crop recommendations to first k + max_seen items for each user
        recs = recs.withColumn(
            "temp_rank",
            sf.row_number().over(
                Window.partitionBy("user_idx").orderBy(
                    sf.col("relevance").desc()
                )
            ),
        ).filter(sf.col("temp_rank") <= sf.lit(k))

        return recs

    # pylint: disable=too-many-arguments
    def _predict_wrap(
        self,
        log: Optional[DataFrame],
        k: int,
        users: Optional[Union[DataFrame, Iterable]] = None,
        items: Optional[Union[DataFrame, Iterable]] = None,
        user_features: Optional[DataFrame] = None,
        item_features: Optional[DataFrame] = None,
        filter_seen_items: bool = True,
        recs_file_path: Optional[str] = None,
    ) -> Optional[DataFrame]:
        """
        Predict wrapper to allow for fewer parameters in models

        :param log: historical log of interactions
            ``[user_idx, item_idx, timestamp, relevance]``
        :param k: number of recommendations for each user
        :param users: users to create recommendations for
            dataframe containing ``[user_idx]`` or ``array-like``;
            if ``None``, recommend to all users from ``log``
        :param items: candidate items for recommendations
            dataframe containing ``[item_idx]`` or ``array-like``;
            if ``None``, take all items from ``log``.
            If it contains new items, ``relevance`` for them will be ``0``.
        :param user_features: user features
            ``[user_idx , timestamp]`` + feature columns
        :param item_features: item features
            ``[item_idx , timestamp]`` + feature columns
        :param filter_seen_items: flag to remove seen items from recommendations based on ``log``.
        :param recs_file_path: save recommendations at the given absolute path as parquet file.
            If None, cached and materialized recommendations dataframe  will be returned
        :return: cached recommendation dataframe with columns ``[user_idx, item_idx, relevance]``
            or None if `file_path` is provided
        """
        self.logger.debug("Starting predict %s", type(self).__name__)
        user_data = users or log or user_features or self.fit_users
        users = self._get_ids(user_data, "user_idx")
        users, log = self._filter_cold_for_predict(users, log, "user")

        item_data = items or self.fit_items
        items = self._get_ids(item_data, "item_idx")
        items, log = self._filter_cold_for_predict(items, log, "item")
        num_items = items.count()
        if num_items < k:
            message = f"k = {k} > number of items = {num_items}"
            self.logger.debug(message)

        recs = self._inner_predict_wrap(
            log,
            k,
            users,
            items,
            user_features,
            item_features,
            filter_seen_items,
        )

        if filter_seen_items and log:
            recs = self._filter_seen(recs=recs, log=log, users=users, k=k)

        output = None
        if recs_file_path is not None:
            recs.write.parquet(path=recs_file_path, mode="overwrite")
        else:
            output = recs.cache()
            output.count()

        self._clear_model_temp_view("filter_seen_users_log")
        self._clear_model_temp_view("filter_seen_num_seen")
        return output

    @staticmethod
    def _get_ids(
        log: Union[Iterable, DataFrame],
        column: str,
    ) -> DataFrame:
        """
        Get unique values from ``array`` and put them into dataframe with column ``column``.
        """
        spark = State().session
        if isinstance(log, DataFrame):
            unique = log.select(column).distinct()
        elif isinstance(log, collections.abc.Iterable):
            unique = spark.createDataFrame(
                data=pd.DataFrame(pd.unique(list(log)), columns=[column])
            )
        else:
            raise ValueError(f"Wrong type {type(log)}")
        return unique

    def _filter_cold(
        self, df: Optional[DataFrame], entity: str, suffix: str = "idx"
    ) -> Tuple[int, Optional[DataFrame]]:
        """
        Filter out new ids if the model cannot predict cold users/items.
        Return number of new users/items and filtered dataframe.
        """
        if getattr(self, f"can_predict_cold_{entity}s") or df is None:
            return 0, df

        col_name = f"{entity}_{suffix}"
        num_cold = (
            df.select(col_name)
            .distinct()
            .join(getattr(self, f"fit_{entity}s"), on=col_name, how="anti")
            .count()
        )
        if num_cold == 0:
            return 0, df

        return num_cold, df.join(
            getattr(self, f"fit_{entity}s"), on=col_name, how="inner"
        )

    def _filter_cold_for_predict(
        self,
        main_df: DataFrame,
        log_df: DataFrame,
        entity: str,
        suffix: str = "idx",
    ):
        """
        Filter out cold entities (users/items) from the `main_df` and `log_df`.
        Warn if cold entities are present in the `main_df`.
        """
        num_new, main_df = self._filter_cold(main_df, entity, suffix)
        if num_new > 0:
            self.logger.info(
                "%s model can't predict cold %ss, they will be ignored",
                self,
                entity,
            )
        _, log_df = self._filter_cold(log_df, entity, suffix)
        return main_df, log_df

    # pylint: disable=too-many-arguments
    @abstractmethod
    def _predict(
        self,
        log: DataFrame,
        k: int,
        users: DataFrame,
        items: DataFrame,
        user_features: Optional[DataFrame] = None,
        item_features: Optional[DataFrame] = None,
        filter_seen_items: bool = True,
    ) -> DataFrame:
        """
        Inner method where model actually predicts.

        :param log: historical log of interactions
            ``[user_idx, item_idx, timestamp, relevance]``
        :param k: number of recommendations for each user
        :param users: users to create recommendations for
            dataframe containing ``[user_idx]`` or ``array-like``;
            if ``None``, recommend to all users from ``log``
        :param items: candidate items for recommendations
            dataframe containing ``[item_idx]`` or ``array-like``;
            if ``None``, take all items from ``log``.
            If it contains new items, ``relevance`` for them will be ``0``.
        :param user_features: user features
            ``[user_idx , timestamp]`` + feature columns
        :param item_features: item features
            ``[item_idx , timestamp]`` + feature columns
        :param filter_seen_items: flag to remove seen items from recommendations based on ``log``.
        :return: recommendation dataframe
            ``[user_idx, item_idx, relevance]``
        """

    def _inner_predict_wrap(
        self,
        log: DataFrame,
        k: int,
        users: DataFrame,
        items: DataFrame,
        user_features: Optional[DataFrame] = None,
        item_features: Optional[DataFrame] = None,
        filter_seen_items: bool = True,
    ) -> DataFrame:
        """
        Inner method that wrap _predict method. Can be overwritten.

        :param log: historical log of interactions
            ``[user_idx, item_idx, timestamp, relevance]``
        :param k: number of recommendations for each user
        :param users: users to create recommendations for
            dataframe containing ``[user_idx]`` or ``array-like``;
            if ``None``, recommend to all users from ``log``
        :param items: candidate items for recommendations
            dataframe containing ``[item_idx]`` or ``array-like``;
            if ``None``, take all items from ``log``.
            If it contains new items, ``relevance`` for them will be ``0``.
        :param user_features: user features
            ``[user_idx , timestamp]`` + feature columns
        :param item_features: item features
            ``[item_idx , timestamp]`` + feature columns
        :param filter_seen_items: flag to remove seen items from recommendations based on ``log``.
        :return: recommendation dataframe
            ``[user_idx, item_idx, relevance]``
        """

        return self._predict(
            log,
            k,
            users,
            items,
            user_features,
            item_features,
            filter_seen_items,
        )

    @property
    def logger(self) -> logging.Logger:
        """
        :returns: get library logger
        """
        if self._logger is None:
            self._logger = logging.getLogger("replay")
        return self._logger

    def _get_fit_counts(self, entity: str) -> int:
        if not hasattr(self, f"_num_{entity}s"):
            setattr(
                self,
                f"_num_{entity}s",
                getattr(self, f"fit_{entity}s").count(),
            )
        return getattr(self, f"_num_{entity}s")

    @property
    def users_count(self) -> int:
        """
        :returns: number of users the model was trained on
        """
        return self._get_fit_counts("user")

    @property
    def items_count(self) -> int:
        """
        :returns: number of items the model was trained on
        """
        return self._get_fit_counts("item")

    def _get_fit_dims(self, entity: str) -> int:
        if not hasattr(self, f"_{entity}_dim_size"):
            setattr(
                self,
                f"_{entity}_dim_size",
                getattr(self, f"fit_{entity}s")
                .agg({f"{entity}_idx": "max"})
                .collect()[0][0]
                + 1,
            )
        return getattr(self, f"_{entity}_dim_size")

    @property
    def _user_dim(self) -> int:
        """
        :returns: dimension of users matrix (maximal user idx + 1)
        """
        return self._get_fit_dims("user")

    @property
    def _item_dim(self) -> int:
        """
        :returns: dimension of items matrix (maximal item idx + 1)
        """
        return self._get_fit_dims("item")

    def _fit_predict(
        self,
        log: DataFrame,
        k: int,
        users: Optional[Union[DataFrame, Iterable]] = None,
        items: Optional[Union[DataFrame, Iterable]] = None,
        user_features: Optional[DataFrame] = None,
        item_features: Optional[DataFrame] = None,
        filter_seen_items: bool = True,
        recs_file_path: Optional[str] = None,
    ) -> Optional[DataFrame]:
        self._fit_wrap(log, user_features, item_features)
        return self._predict_wrap(
            log,
            k,
            users,
            items,
            user_features,
            item_features,
            filter_seen_items,
            recs_file_path=recs_file_path,
        )

    def _clear_cache(self):
        """
        Clear spark cache
        """

    def _predict_pairs_wrap(
        self,
        pairs: DataFrame,
        log: Optional[DataFrame] = None,
        user_features: Optional[DataFrame] = None,
        item_features: Optional[DataFrame] = None,
        recs_file_path: Optional[str] = None,
        k: Optional[int] = None,
    ) -> Optional[DataFrame]:
        """
        This method
        1) converts data to spark
        2) removes cold users and items if model does not predict them
        3) calls inner _predict_pairs method of a model

        :param pairs: user-item pairs to get relevance for,
            dataframe containing``[user_idx, item_idx]``.
        :param log: train data
            ``[user_idx, item_idx, timestamp, relevance]``.
        :param recs_file_path: save recommendations at the given absolute path as parquet file.
            If None, cached and materialized recommendations dataframe  will be returned
        :return: cached dataframe with columns ``[user_idx, item_idx, relevance]``
            or None if `file_path` is provided
        """
        log, user_features, item_features, pairs = [
            convert2spark(df)
            for df in [log, user_features, item_features, pairs]
        ]
        if sorted(pairs.columns) != ["item_idx", "user_idx"]:
            raise ValueError(
                "pairs must be a dataframe with columns strictly [user_idx, item_idx]"
            )
        pairs, log = self._filter_cold_for_predict(pairs, log, "user")
        pairs, log = self._filter_cold_for_predict(pairs, log, "item")

        pred = self._predict_pairs(
            pairs=pairs,
            log=log,
            user_features=user_features,
            item_features=item_features,
        )

        if k:
            pred = get_top_k(
                dataframe=pred,
                partition_by_col=sf.col("user_idx"),
                order_by_col=[
                    sf.col("relevance").desc(),
                ],
                k=k,
            )

        if recs_file_path is not None:
            pred.write.parquet(path=recs_file_path, mode="overwrite")
            return None

        pred.cache().count()
        return pred

    def _predict_pairs(
        self,
        pairs: DataFrame,
        log: Optional[DataFrame] = None,
        user_features: Optional[DataFrame] = None,
        item_features: Optional[DataFrame] = None,
    ) -> DataFrame:
        """
        Fallback method to use in case ``_predict_pairs`` is not implemented.
        Simply joins ``predict`` with given ``pairs``.
        :param pairs: user-item pairs to get relevance for,
            dataframe containing``[user_idx, item_idx]``.
        :param log: train data
            ``[user_idx, item_idx, timestamp, relevance]``.
        """
        message = (
            "native predict_pairs is not implemented for this model. "
            "Falling back to usual predict method and filtering the results."
        )
        self.logger.warning(message)

        users = pairs.select("user_idx").distinct()
        items = pairs.select("item_idx").distinct()
        k = items.count()
        pred = self._predict(
            log=log,
            k=k,
            users=users,
            items=items,
            user_features=user_features,
            item_features=item_features,
            filter_seen_items=False,
        )

        pred = pred.join(
            pairs.select("user_idx", "item_idx"),
            on=["user_idx", "item_idx"],
            how="inner",
        )
        return pred

    def _get_features_wrap(
        self, ids: DataFrame, features: Optional[DataFrame]
    ) -> Optional[Tuple[DataFrame, int]]:
        if "user_idx" not in ids.columns and "item_idx" not in ids.columns:
            raise ValueError("user_idx or item_idx missing")
        vectors, rank = self._get_features(ids, features)
        return vectors, rank

    # pylint: disable=unused-argument
    def _get_features(
        self, ids: DataFrame, features: Optional[DataFrame]
    ) -> Tuple[Optional[DataFrame], Optional[int]]:
        """
        Get embeddings from model

        :param ids: id ids to get embeddings for Spark DataFrame containing user_idx or item_idx
        :param features: user or item features
        :return: DataFrame with biases and embeddings, and vector size
        """

        self.logger.info(
            "get_features method is not defined for the model %s. Features will not be returned.",
            str(self),
        )
        return None, None

    def get_nearest_items(
        self,
        items: Union[DataFrame, Iterable],
        k: int,
        metric: Optional[str] = "cosine_similarity",
        candidates: Optional[Union[DataFrame, Iterable]] = None,
    ) -> Optional[DataFrame]:
        """
        Get k most similar items be the `metric` for each of the `items`.

        :param items: spark dataframe or list of item ids to find neighbors
        :param k: number of neighbors
        :param metric: 'euclidean_distance_sim', 'cosine_similarity', 'dot_product'
        :param candidates: spark dataframe or list of items
            to consider as similar, e.g. popular/new items. If None,
            all items presented during model training are used.
        :return: dataframe with the most similar items an distance,
            where bigger value means greater similarity.
            spark-dataframe with columns ``[item_idx, neighbour_item_idx, similarity]``
        """
        if metric is None:
            raise ValueError(
                f"Distance metric is required to get nearest items with "
                f"{self} model"
            )

        if self.can_predict_item_to_item:
            return self._get_nearest_items_wrap(
                items=items,
                k=k,
                metric=metric,
                candidates=candidates,
            )

        raise ValueError(
            "Use models with attribute 'can_predict_item_to_item' set to True to get nearest items"
        )

    def _get_nearest_items_wrap(
        self,
        items: Union[DataFrame, Iterable],
        k: int,
        metric: Optional[str] = "cosine_similarity",
        candidates: Optional[Union[DataFrame, Iterable]] = None,
    ) -> Optional[DataFrame]:
        """
        Convert indexes and leave top-k nearest items for each item in `items`.
        """
        items = self._get_ids(items, "item_idx")
        if candidates is not None:
            candidates = self._get_ids(candidates, "item_idx")

        nearest_items_to_filter = self._get_nearest_items(
            items=items,
            metric=metric,
            candidates=candidates,
        )

        rel_col_name = metric if metric is not None else "similarity"
        nearest_items = get_top_k(
            dataframe=nearest_items_to_filter,
            partition_by_col=sf.col("item_idx_one"),
            order_by_col=[
                sf.col(rel_col_name).desc(),
                sf.col("item_idx_two").desc(),
            ],
            k=k,
        )

        nearest_items = nearest_items.withColumnRenamed(
            "item_idx_two", "neighbour_item_idx"
        )
        nearest_items = nearest_items.withColumnRenamed(
            "item_idx_one", "item_idx"
        )
        return nearest_items

    def _get_nearest_items(
        self,
        items: DataFrame,
        metric: Optional[str] = None,
        candidates: Optional[DataFrame] = None,
    ) -> Optional[DataFrame]:
        raise NotImplementedError(
            f"item-to-item prediction is not implemented for {self}"
        )

    def _params_tried(self):
        """check if current parameters were already evaluated"""
        if self.study is None:
            return False

        params = {
            name: value
            for name, value in self._init_args.items()
            if name in self._search_space
        }
        for trial in self.study.trials:
            if params == trial.params:
                return True

        return False


class ItemVectorModel(BaseRecommender):
    """Parent for models generating items' vector representations"""

    can_predict_item_to_item: bool = True

    @abstractmethod
    def _get_item_vectors(self) -> DataFrame:
        """
        Return dataframe with items' vectors as a
            spark dataframe with columns ``[item_idx, item_vector]``
        """

    def _get_nearest_items(
        self,
        items: DataFrame,
        metric: str = "cosine_similarity",
        candidates: Optional[DataFrame] = None,
    ) -> DataFrame:
        """
        Return distance metric value for all available close items filtered by `candidates`.

        :param items: ids to find neighbours, spark dataframe with column ``item_idx``
        :param metric: 'euclidean_distance_sim' calculated as 1/(1 + euclidean_distance),
            'cosine_similarity', 'dot_product'
        :param candidates: items among which we are looking for similar,
            e.g. popular/new items. If None, all items presented during model training are used.
        :return: dataframe with neighbours,
            spark-dataframe with columns ``[item_idx_one, item_idx_two, similarity]``
        """
        dist_function = cosine_similarity
        if metric == "euclidean_distance_sim":
            dist_function = vector_euclidean_distance_similarity
        elif metric == "dot_product":
            dist_function = vector_dot
        elif metric != "cosine_similarity":
            raise NotImplementedError(
                f"{metric} metric is not implemented, valid metrics are "
                "'euclidean_distance_sim', 'cosine_similarity', 'dot_product'"
            )

        items_vectors = self._get_item_vectors()
        left_part = (
            items_vectors.withColumnRenamed("item_idx", "item_idx_one")
            .withColumnRenamed("item_vector", "item_vector_one")
            .join(
                items.select(sf.col("item_idx").alias("item_idx_one")),
                on="item_idx_one",
            )
        )

        right_part = items_vectors.withColumnRenamed(
            "item_idx", "item_idx_two"
        ).withColumnRenamed("item_vector", "item_vector_two")

        if candidates is not None:
            right_part = right_part.join(
                candidates.withColumnRenamed("item_idx", "item_idx_two"),
                on="item_idx_two",
            )

        joined_factors = left_part.join(
            right_part, on=sf.col("item_idx_one") != sf.col("item_idx_two")
        )

        joined_factors = joined_factors.withColumn(
            metric,
            dist_function(
                sf.col("item_vector_one"), sf.col("item_vector_two")
            ),
        )

        similarity_matrix = joined_factors.select(
            "item_idx_one", "item_idx_two", metric
        )

        return similarity_matrix


class PartialFitMixin(BaseRecommender):
    def fit_partial(self,
                    log: DataFrame,
                    previous_log: Optional[DataFrame] = None) -> None:
        self._fit_partial(log,
                          user_features=None,
                          item_features=None,
                          previous_log=previous_log)

    def _fit(
            self,
            log: DataFrame,
            user_features: Optional[DataFrame] = None,
            item_features: Optional[DataFrame] = None) -> None:
        self._fit_partial(log, user_features, item_features)

    @abstractmethod
    def _fit_partial(
            self,
            log: DataFrame,
            user_features: Optional[DataFrame] = None,
            item_features: Optional[DataFrame] = None,
            previous_log: Optional[DataFrame] = None) -> None:
        ...

    def _clear_cache(self):
        super(PartialFitMixin, self)._clear_cache()
        for df in self._dataframes.values():
            if df is not None:
                df.unpersist()


# pylint: disable=abstract-method
class HybridRecommender(BaseRecommender, ABC):
    """Base class for models that can use extra features"""

    def fit(
        self,
        log: DataFrame,
        user_features: Optional[DataFrame] = None,
        item_features: Optional[DataFrame] = None,
    ) -> None:
        """
        Fit a recommendation model

        :param log: historical log of interactions
            ``[user_idx, item_idx, timestamp, relevance]``
        :param user_features: user features
            ``[user_idx, timestamp]`` + feature columns
        :param item_features: item features
            ``[item_idx, timestamp]`` + feature columns
        :return:
        """
        self._fit_wrap(
            log=log,
            user_features=user_features,
            item_features=item_features,
        )

    # pylint: disable=too-many-arguments
    def predict(
        self,
        log: DataFrame,
        k: int,
        users: Optional[Union[DataFrame, Iterable]] = None,
        items: Optional[Union[DataFrame, Iterable]] = None,
        user_features: Optional[DataFrame] = None,
        item_features: Optional[DataFrame] = None,
        filter_seen_items: bool = True,
        recs_file_path: Optional[str] = None,
    ) -> Optional[DataFrame]:
        """
        Get recommendations

        :param log: historical log of interactions
            ``[user_idx, item_idx, timestamp, relevance]``
        :param k: number of recommendations for each user
        :param users: users to create recommendations for
            dataframe containing ``[user_idx]`` or ``array-like``;
            if ``None``, recommend to all users from ``log``
        :param items: candidate items for recommendations
            dataframe containing ``[item_idx]`` or ``array-like``;
            if ``None``, take all items from ``log``.
            If it contains new items, ``relevance`` for them will be ``0``.
        :param user_features: user features
            ``[user_idx , timestamp]`` + feature columns
        :param item_features: item features
            ``[item_idx , timestamp]`` + feature columns
        :param filter_seen_items: flag to remove seen items from recommendations based on ``log``.
        :param recs_file_path: save recommendations at the given absolute path as parquet file.
            If None, cached and materialized recommendations dataframe  will be returned
        :return: cached recommendation dataframe with columns ``[user_idx, item_idx, relevance]``
            or None if `file_path` is provided

        """
        return self._predict_wrap(
            log=log,
            k=k,
            users=users,
            items=items,
            user_features=user_features,
            item_features=item_features,
            filter_seen_items=filter_seen_items,
            recs_file_path=recs_file_path,
        )

    def fit_predict(
        self,
        log: DataFrame,
        k: int,
        users: Optional[Union[DataFrame, Iterable]] = None,
        items: Optional[Union[DataFrame, Iterable]] = None,
        user_features: Optional[DataFrame] = None,
        item_features: Optional[DataFrame] = None,
        filter_seen_items: bool = True,
        recs_file_path: Optional[str] = None,
    ) -> Optional[DataFrame]:
        """
        Fit model and get recommendations

        :param log: historical log of interactions
            ``[user_idx, item_idx, timestamp, relevance]``
        :param k: number of recommendations for each user
        :param users: users to create recommendations for
            dataframe containing ``[user_idx]`` or ``array-like``;
            if ``None``, recommend to all users from ``log``
        :param items: candidate items for recommendations
            dataframe containing ``[item_idx]`` or ``array-like``;
            if ``None``, take all items from ``log``.
            If it contains new items, ``relevance`` for them will be ``0``.
        :param user_features: user features
            ``[user_idx , timestamp]`` + feature columns
        :param item_features: item features
            ``[item_idx , timestamp]`` + feature columns
        :param filter_seen_items: flag to remove seen items from recommendations based on ``log``.
        :param recs_file_path: save recommendations at the given absolute path as parquet file.
            If None, cached and materialized recommendations dataframe  will be returned
        :return: cached recommendation dataframe with columns ``[user_idx, item_idx, relevance]``
            or None if `file_path` is provided
        """
        return self._fit_predict(
            log=log,
            k=k,
            users=users,
            items=items,
            user_features=user_features,
            item_features=item_features,
            filter_seen_items=filter_seen_items,
            recs_file_path=recs_file_path,
        )

    def predict_pairs(
        self,
        pairs: DataFrame,
        log: Optional[DataFrame] = None,
        user_features: Optional[DataFrame] = None,
        item_features: Optional[DataFrame] = None,
        recs_file_path: Optional[str] = None,
        k: Optional[int] = None,
    ) -> Optional[DataFrame]:
        """
        Get recommendations for specific user-item ``pairs``.
        If a model can't produce recommendation
        for specific pair it is removed from the resulting dataframe.

        :param pairs: dataframe with pairs to calculate relevance for, ``[user_idx, item_idx]``.
        :param log: historical log of interactions
            ``[user_idx, item_idx, timestamp, relevance]``
        :param user_features: user features
            ``[user_idx , timestamp]`` + feature columns
        :param item_features: item features
            ``[item_idx , timestamp]`` + feature columns
        :param recs_file_path: save recommendations at the given absolute path as parquet file.
            If None, cached and materialized recommendations dataframe  will be returned
        :param k: top-k items for each user from pairs.
        :return: cached recommendation dataframe with columns ``[user_idx, item_idx, relevance]``
            or None if `file_path` is provided
        """
        return self._predict_pairs_wrap(
            pairs=pairs,
            log=log,
            user_features=user_features,
            item_features=item_features,
            recs_file_path=recs_file_path,
            k=k,
        )

    def get_features(
        self, ids: DataFrame, features: Optional[DataFrame]
    ) -> Optional[Tuple[DataFrame, int]]:
        """
        Returns user or item feature vectors as a Column with type ArrayType
        :param ids: Spark DataFrame with unique ids
        :param features: Spark DataFrame with features for provided ids
        :return: feature vectors
            If a model does not have a vector for some ids they are not present in the final result.
        """
        return self._get_features_wrap(ids, features)


# pylint: disable=abstract-method
class Recommender(BaseRecommender, ABC):
    """Usual recommender class for models without features."""

    def fit(self, log: DataFrame) -> None:
        """
        Fit a recommendation model

        :param log: historical log of interactions
            ``[user_idx, item_idx, timestamp, relevance]``
        :return:
        """
        self._fit_wrap(
            log=log,
            user_features=None,
            item_features=None,
        )

    # pylint: disable=too-many-arguments
    def predict(
        self,
        log: DataFrame,
        k: int,
        users: Optional[Union[DataFrame, Iterable]] = None,
        items: Optional[Union[DataFrame, Iterable]] = None,
        filter_seen_items: bool = True,
        recs_file_path: Optional[str] = None,
    ) -> Optional[DataFrame]:
        """
        Get recommendations

        :param log: historical log of interactions
            ``[user_idx, item_idx, timestamp, relevance]``
        :param k: number of recommendations for each user
        :param users: users to create recommendations for
            dataframe containing ``[user_idx]`` or ``array-like``;
            if ``None``, recommend to all users from ``log``
        :param items: candidate items for recommendations
            dataframe containing ``[item_idx]`` or ``array-like``;
            if ``None``, take all items from ``log``.
            If it contains new items, ``relevance`` for them will be ``0``.
        :param filter_seen_items: flag to remove seen items from recommendations based on ``log``.
        :param recs_file_path: save recommendations at the given absolute path as parquet file.
            If None, cached and materialized recommendations dataframe  will be returned
        :return: cached recommendation dataframe with columns ``[user_idx, item_idx, relevance]``
            or None if `file_path` is provided
        """
        return self._predict_wrap(
            log=log,
            k=k,
            users=users,
            items=items,
            user_features=None,
            item_features=None,
            filter_seen_items=filter_seen_items,
            recs_file_path=recs_file_path,
        )

    def predict_pairs(
        self,
        pairs: DataFrame,
        log: Optional[DataFrame] = None,
        recs_file_path: Optional[str] = None,
        k: Optional[int] = None,
    ) -> Optional[DataFrame]:
        """
        Get recommendations for specific user-item ``pairs``.
        If a model can't produce recommendation
        for specific pair it is removed from the resulting dataframe.

        :param pairs: dataframe with pairs to calculate relevance for, ``[user_idx, item_idx]``.
        :param log: historical log of interactions
            ``[user_idx, item_idx, timestamp, relevance]``
        :param recs_file_path: save recommendations at the given absolute path as parquet file.
            If None, cached and materialized recommendations dataframe  will be returned
        :param k: top-k items for each user from pairs.
        :return: cached recommendation dataframe with columns ``[user_idx, item_idx, relevance]``
            or None if `file_path` is provided
        """
        return self._predict_pairs_wrap(
            pairs=pairs,
            log=log,
            recs_file_path=recs_file_path,
            k=k,
        )

    # pylint: disable=too-many-arguments
    def fit_predict(
        self,
        log: DataFrame,
        k: int,
        users: Optional[Union[DataFrame, Iterable]] = None,
        items: Optional[Union[DataFrame, Iterable]] = None,
        filter_seen_items: bool = True,
        recs_file_path: Optional[str] = None,
    ) -> Optional[DataFrame]:
        """
        Fit model and get recommendations

        :param log: historical log of interactions
            ``[user_idx, item_idx, timestamp, relevance]``
        :param k: number of recommendations for each user
        :param users: users to create recommendations for
            dataframe containing ``[user_idx]`` or ``array-like``;
            if ``None``, recommend to all users from ``log``
        :param items: candidate items for recommendations
            dataframe containing ``[item_idx]`` or ``array-like``;
            if ``None``, take all items from ``log``.
            If it contains new items, ``relevance`` for them will be ``0``.
        :param filter_seen_items: flag to remove seen items from recommendations based on ``log``.
        :param recs_file_path: save recommendations at the given absolute path as parquet file.
            If None, cached and materialized recommendations dataframe  will be returned
        :return: cached recommendation dataframe with columns ``[user_idx, item_idx, relevance]``
            or None if `file_path` is provided
        """
        return self._fit_predict(
            log=log,
            k=k,
            users=users,
            items=items,
            user_features=None,
            item_features=None,
            filter_seen_items=filter_seen_items,
            recs_file_path=recs_file_path,
        )

    def get_features(self, ids: DataFrame) -> Optional[Tuple[DataFrame, int]]:
        """
        Returns user or item feature vectors as a Column with type ArrayType

        :param ids: Spark DataFrame with unique ids
        :return: feature vectors.
            If a model does not have a vector for some ids they are not present in the final result.
        """
        return self._get_features_wrap(ids, None)

    def fit_partial(self,
                    log: DataFrame,
                    previous_log: Optional[DataFrame] = None) -> None:
        self._fit_partial(log,
                          user_features=None,
                          item_features=None,
                          previous_log=previous_log)

    def _fit(
            self,
            log: DataFrame,
            user_features: Optional[DataFrame] = None,
            item_features: Optional[DataFrame] = None) -> None:
        self._fit_partial(log, user_features, item_features)

    @abstractmethod
    def _fit_partial(
            self,
            log: DataFrame,
            user_features: Optional[DataFrame] = None,
            item_features: Optional[DataFrame] = None,
            previous_log: Optional[DataFrame] = None) -> None:
        ...


class UserRecommender(BaseRecommender, ABC):
    """Base class for models that use user features
    but not item features. ``log`` is not required for this class."""

    def fit(
        self,
        log: DataFrame,
        user_features: DataFrame,
    ) -> None:
        """
        Finds user clusters and calculates item similarity in that clusters.

        :param log: historical log of interactions
            ``[user_idx, item_idx, timestamp, relevance]``
        :param user_features: user features
            ``[user_idx, timestamp]`` + feature columns
        :return:
        """
        self._fit_wrap(log=log, user_features=user_features)

    # pylint: disable=too-many-arguments
    def predict(
        self,
        user_features: DataFrame,
        k: int,
        log: Optional[DataFrame] = None,
        users: Optional[Union[DataFrame, Iterable]] = None,
        items: Optional[Union[DataFrame, Iterable]] = None,
        filter_seen_items: bool = True,
        recs_file_path: Optional[str] = None,
    ) -> Optional[DataFrame]:
        """
        Get recommendations

        :param log: historical log of interactions
            ``[user_idx, item_idx, timestamp, relevance]``
        :param k: number of recommendations for each user
        :param users: users to create recommendations for
            dataframe containing ``[user_idx]`` or ``array-like``;
            if ``None``, recommend to all users from ``log``
        :param items: candidate items for recommendations
            dataframe containing ``[item_idx]`` or ``array-like``;
            if ``None``, take all items from ``log``.
            If it contains new items, ``relevance`` for them will be ``0``.
        :param user_features: user features
            ``[user_idx , timestamp]`` + feature columns
        :param filter_seen_items: flag to remove seen items from recommendations based on ``log``.
        :param recs_file_path: save recommendations at the given absolute path as parquet file.
            If None, cached and materialized recommendations dataframe  will be returned
        :return: cached recommendation dataframe with columns ``[user_idx, item_idx, relevance]``
            or None if `file_path` is provided
        """
        return self._predict_wrap(
            log=log,
            user_features=user_features,
            k=k,
            filter_seen_items=filter_seen_items,
            users=users,
            items=items,
            recs_file_path=recs_file_path,
        )

    def predict_pairs(
        self,
        pairs: DataFrame,
        user_features: DataFrame,
        log: Optional[DataFrame] = None,
        recs_file_path: Optional[str] = None,
        k: Optional[int] = None,
    ) -> Optional[DataFrame]:
        """
        Get recommendations for specific user-item ``pairs``.
        If a model can't produce recommendation
        for specific pair it is removed from the resulting dataframe.

        :param pairs: dataframe with pairs to calculate relevance for, ``[user_idx, item_idx]``.
        :param user_features: user features
            ``[user_idx , timestamp]`` + feature columns
        :param log: historical log of interactions
            ``[user_idx, item_idx, timestamp, relevance]``
        :param recs_file_path: save recommendations at the given absolute path as parquet file.
            If None, cached and materialized recommendations dataframe  will be returned
        :param k: top-k items for each user from pairs.
        :return: cached recommendation dataframe with columns ``[user_idx, item_idx, relevance]``
            or None if `file_path` is provided
        """
        return self._predict_pairs_wrap(
            pairs=pairs,
            log=log,
            user_features=user_features,
            recs_file_path=recs_file_path,
            k=k,
        )


from replay.models.nmslib_hnsw import NmslibHnswMixin


class NeighbourRec(Recommender, NmslibHnswMixin, ABC):
    """Base class that requires log at prediction time"""

    similarity: Optional[DataFrame]
    can_predict_item_to_item: bool = True
    can_predict_cold_users: bool = True
    can_change_metric: bool = False
    item_to_item_metrics = ["similarity"]
    _similarity_metric = "similarity"

    @property
    def _dataframes(self):
        return {"similarity": self.similarity}

    def _clear_cache(self):
        if hasattr(self, "similarity"):
            self.similarity.unpersist()

    # pylint: disable=missing-function-docstring
    @property
    def similarity_metric(self):
        return self._similarity_metric

    @similarity_metric.setter
    def similarity_metric(self, value):
        if not self.can_change_metric:
            raise ValueError("This class does not support changing similarity metrics")
        if value not in self.item_to_item_metrics:
            raise ValueError(
                f"Select one of the valid metrics for predict: "
                f"{self.item_to_item_metrics}"
            )
        self._similarity_metric = value

    def _predict_pairs_inner(
        self,
        log: DataFrame,
        filter_df: DataFrame,
        condition: Column,
        users: DataFrame,
    ) -> DataFrame:
        """
        Get recommendations for all provided users
        and filter results with ``filter_df`` by ``condition``.
        It allows to implement both ``predict_pairs`` and usual ``predict``@k.

        :param log: historical interactions, DataFrame
            ``[user_idx, item_idx, timestamp, relevance]``.
        :param filter_df: DataFrame use to filter items:
            ``[item_idx_filter]`` or ``[user_idx_filter, item_idx_filter]``.
        :param condition: condition used for inner join with ``filter_df``
        :param users: users to calculate recommendations for
        :return: DataFrame ``[user_idx, item_idx, relevance]``
        """
        if log is None:
            raise ValueError(
                "log is not provided, but it is required for prediction"
            )

        recs = (
            log.join(users, how="inner", on="user_idx")
            .join(
                self.similarity,
                how="inner",
                on=sf.col("item_idx") == sf.col("item_idx_one"),
            )
            .join(
                filter_df,
                how="inner",
                on=condition,
            )
            .groupby("user_idx", "item_idx_two")
            .agg(sf.sum(self.similarity_metric).alias("relevance"))
            .withColumnRenamed("item_idx_two", "item_idx")
        )
        return recs

    # pylint: disable=too-many-arguments
    def _predict(
        self,
        log: DataFrame,
        k: int,
        users: DataFrame,
        items: DataFrame,
        user_features: Optional[DataFrame] = None,
        item_features: Optional[DataFrame] = None,
        filter_seen_items: bool = True,
    ) -> DataFrame:

        return self._predict_pairs_inner(
            log=log,
            filter_df=items.withColumnRenamed("item_idx", "item_idx_filter"),
            condition=sf.col("item_idx_two") == sf.col("item_idx_filter"),
            users=users,
        )

    def _predict_pairs(
        self,
        pairs: DataFrame,
        log: Optional[DataFrame] = None,
        user_features: Optional[DataFrame] = None,
        item_features: Optional[DataFrame] = None,
    ) -> DataFrame:

        if log is None:
            raise ValueError(
                "log is not provided, but it is required for prediction"
            )

        return self._predict_pairs_inner(
            log=log,
            filter_df=(
                pairs.withColumnRenamed(
                    "user_idx", "user_idx_filter"
                ).withColumnRenamed("item_idx", "item_idx_filter")
            ),
            condition=(sf.col("user_idx") == sf.col("user_idx_filter"))
            & (sf.col("item_idx_two") == sf.col("item_idx_filter")),
            users=pairs.select("user_idx").distinct(),
        )

    def get_nearest_items(
        self,
        items: Union[DataFrame, Iterable],
        k: int,
        metric: Optional[str] = None,
        candidates: Optional[Union[DataFrame, Iterable]] = None,
    ) -> DataFrame:
        """
        Get k most similar items be the `metric` for each of the `items`.

        :param items: spark dataframe or list of item ids to find neighbors
        :param k: number of neighbors
        :param metric: metric is not used to find neighbours in NeighbourRec,
            the parameter is ignored
        :param candidates: spark dataframe or list of items
            to consider as similar, e.g. popular/new items. If None,
            all items presented during model training are used.
        :return: dataframe with the most similar items an distance,
            where bigger value means greater similarity.
            spark-dataframe with columns ``[item_idx, neighbour_item_idx, similarity]``
        """

        if metric is not None:
            self.logger.debug(
                "Metric is not used to determine nearest items in %s model",
                str(self),
            )

        return self._get_nearest_items_wrap(
            items=items,
            k=k,
            metric=metric,
            candidates=candidates,
        )

    def _get_nearest_items(
        self,
        items: DataFrame,
        metric: Optional[str] = None,
        candidates: Optional[DataFrame] = None,
    ) -> DataFrame:

        similarity_filtered = self.similarity.join(
            items.withColumnRenamed("item_idx", "item_idx_one"),
            on="item_idx_one",
        )

        if candidates is not None:
            similarity_filtered = similarity_filtered.join(
                candidates.withColumnRenamed("item_idx", "item_idx_two"),
                on="item_idx_two",
            )

        return similarity_filtered.select(
            "item_idx_one", "item_idx_two", "similarity" if metric is None else metric
        )

    def _get_ann_build_params(self, log: DataFrame) -> Dict[str, Any]:
        items_count = log.select(sf.max("item_idx")).first()[0] + 1
        return {
            "features_col": None,
            "params": self._nmslib_hnsw_params,
            "index_type": "sparse",
            "items_count": items_count,
        }

    def _get_vectors_to_build_ann(self, log: DataFrame) -> DataFrame:
        similarity_df = self.similarity.select(
            "similarity", "item_idx_one", "item_idx_two"
        )
        return similarity_df

    def _get_vectors_to_infer_ann_inner(self, log: DataFrame, users: DataFrame) -> DataFrame:
        return users


class NonPersonalizedRecommender(Recommender, PartialFitMixin, ABC):
    """Base class for non-personalized recommenders with popularity statistics."""

    can_predict_cold_users = True
    can_predict_cold_items = True
    item_popularity: DataFrame
    add_cold_items: bool
    cold_weight: float
    sample: bool
    fill: float
    seed: Optional[int] = None

    def __init__(self, add_cold_items: bool, cold_weight: float):
        self.add_cold_items = add_cold_items
        if 0 < cold_weight <= 1:
            self.cold_weight = cold_weight
        else:
            raise ValueError(
                "`cold_weight` value should be in interval (0, 1]"
            )

    @property
    def _dataframes(self):
        return {"item_popularity": self.item_popularity}

    def _save_model(self, path: str):
        joblib.dump({"fill": self.fill}, join(path, "params.dump"))

    def _load_model(self, path: str):
        self.fill = joblib.load(join(path, "params.dump"))["fill"]

    def _clear_cache(self):
        if hasattr(self, "item_popularity"):
            self.item_popularity.unpersist()

    @staticmethod
<<<<<<< HEAD
    def _check_relevance(log: Optional[DataFrame] = None):
        if log is None:
            return
=======
    def _calc_fill(item_popularity: DataFrame, weight: float) -> float:
        """
        Calculating a fill value a the minimal relevance
        calculated during model training multiplied by weight.
        """
        return (
            item_popularity.select(sf.min("relevance")).collect()[0][0]
            * weight
        )

    @staticmethod
    def _check_relevance(log: DataFrame):
>>>>>>> 2f160765

        vals = log.select("relevance").where(
            (sf.col("relevance") != 1) & (sf.col("relevance") != 0)
        )
        if vals.count() > 0:
            raise ValueError("Relevance values in log must be 0 or 1")

    def _get_selected_item_popularity(self, items: DataFrame) -> DataFrame:
        """
        Choose only required item from `item_popularity` dataframe
        for further recommendations generation.
        """
        return self.item_popularity.join(
            items,
            on="item_idx",
            how="right" if self.add_cold_items else "inner",
        ).fillna(value=self.fill, subset=["relevance"])

    @staticmethod
    def _calc_max_hist_len(log: DataFrame, users: DataFrame) -> int:
        max_hist_len = (
            (
                log.join(users, on="user_idx")
                .groupBy("user_idx")
                .agg(sf.countDistinct("item_idx").alias("items_count"))
            )
            .select(sf.max("items_count"))
            .collect()[0][0]
        )
        # all users have empty history
        if max_hist_len is None:
            max_hist_len = 0

        return max_hist_len

    # pylint: disable=too-many-arguments
    def _predict_without_sampling(
        self,
        log: DataFrame,
        k: int,
        users: DataFrame,
        items: DataFrame,
        filter_seen_items: bool = True,
    ) -> DataFrame:
        """
        Regular prediction for popularity-based models,
        top-k most relevant items from `items` are chosen for each user
        """
        selected_item_popularity = self._get_selected_item_popularity(items)
        selected_item_popularity = selected_item_popularity.withColumn(
            "rank",
            sf.row_number().over(
                Window.orderBy(
                    sf.col("relevance").desc(), sf.col("item_idx").desc()
                )
            ),
        )

        max_hist_len = (
            self._calc_max_hist_len(log, users)
            if filter_seen_items and log is not None
            else 0
        )

        return users.crossJoin(
            selected_item_popularity.filter(sf.col("rank") <= k + max_hist_len)
        ).drop("rank")

    def _predict_with_sampling(
        self,
        log: DataFrame,
        k: int,
        users: DataFrame,
        items: DataFrame,
        filter_seen_items: bool = True,
    ) -> DataFrame:
        """
        Randomized prediction for popularity-based models,
        top-k items from `items` are sampled for each user based with
        probability proportional to items' popularity
        """
        selected_item_popularity = self._get_selected_item_popularity(items)
        selected_item_popularity = selected_item_popularity.withColumn(
            "relevance",
            sf.when(sf.col("relevance") == sf.lit(0.0), 0.1**6).otherwise(
                sf.col("relevance")
            ),
        )

        items_pd = selected_item_popularity.withColumn(
            "probability",
            sf.col("relevance")
            / selected_item_popularity.select(sf.sum("relevance")).first()[0],
        ).toPandas()

        if items_pd.shape[0] == 0:
            return State().session.createDataFrame([], REC_SCHEMA)

        seed = self.seed
        class_name = self.__class__.__name__

        def grouped_map(pandas_df: pd.DataFrame) -> pd.DataFrame:
            user_idx = pandas_df["user_idx"][0]
            cnt = pandas_df["cnt"][0]

            if seed is not None:
                local_rng = default_rng(seed + user_idx)
            else:
                local_rng = default_rng()

            items_positions = local_rng.choice(
                np.arange(items_pd.shape[0]),
                size=cnt,
                p=items_pd["probability"].values,
                replace=False,
            )

            # workaround to unify RandomRec and UCB
            if class_name == "RandomRec":
                relevance = 1 / np.arange(1, cnt + 1)
            else:
                relevance = items_pd["probability"].values[items_positions]

            return pd.DataFrame(
                {
                    "user_idx": cnt * [user_idx],
                    "item_idx": items_pd["item_idx"].values[items_positions],
                    "relevance": relevance,
                }
            )

        if log is not None and filter_seen_items:
            recs = (
                log.select("user_idx", "item_idx")
                .distinct()
                .join(users, how="right", on="user_idx")
                .groupby("user_idx")
                .agg(sf.countDistinct("item_idx").alias("cnt"))
                .selectExpr(
                    "user_idx",
                    f"LEAST(cnt + {k}, {items_pd.shape[0]}) AS cnt",
                )
            )
        else:
            recs = users.withColumn("cnt", sf.lit(min(k, items_pd.shape[0])))

        return recs.groupby("user_idx").applyInPandas(grouped_map, REC_SCHEMA)

    # pylint: disable=too-many-arguments
    def _predict(
        self,
        log: DataFrame,
        k: int,
        users: DataFrame,
        items: DataFrame,
        user_features: Optional[DataFrame] = None,
        item_features: Optional[DataFrame] = None,
        filter_seen_items: bool = True,
    ) -> DataFrame:

        if self.sample:
            return self._predict_with_sampling(
                log=log,
                k=k,
                users=users,
                items=items,
                filter_seen_items=filter_seen_items,
            )
        else:
            return self._predict_without_sampling(
                log, k, users, items, filter_seen_items
            )

    def _predict_pairs(
        self,
        pairs: DataFrame,
        log: Optional[DataFrame] = None,
        user_features: Optional[DataFrame] = None,
        item_features: Optional[DataFrame] = None,
    ) -> DataFrame:
        return pairs.join(
            self.item_popularity,
            on="item_idx",
            how="left" if self.add_cold_items else "inner",
        ).fillna(value=self.fill, subset=["relevance"]).select("user_idx", "item_idx", "relevance")<|MERGE_RESOLUTION|>--- conflicted
+++ resolved
@@ -489,6 +489,7 @@
         item_data = items or self.fit_items
         items = self._get_ids(item_data, "item_idx")
         items, log = self._filter_cold_for_predict(items, log, "item")
+
         num_items = items.count()
         if num_items < k:
             message = f"k = {k} > number of items = {num_items}"
@@ -506,7 +507,7 @@
 
         if filter_seen_items and log:
             recs = self._filter_seen(recs=recs, log=log, users=users, k=k)
-
+        
         output = None
         if recs_file_path is not None:
             recs.write.parquet(path=recs_file_path, mode="overwrite")
@@ -1388,30 +1389,6 @@
         """
         return self._get_features_wrap(ids, None)
 
-    def fit_partial(self,
-                    log: DataFrame,
-                    previous_log: Optional[DataFrame] = None) -> None:
-        self._fit_partial(log,
-                          user_features=None,
-                          item_features=None,
-                          previous_log=previous_log)
-
-    def _fit(
-            self,
-            log: DataFrame,
-            user_features: Optional[DataFrame] = None,
-            item_features: Optional[DataFrame] = None) -> None:
-        self._fit_partial(log, user_features, item_features)
-
-    @abstractmethod
-    def _fit_partial(
-            self,
-            log: DataFrame,
-            user_features: Optional[DataFrame] = None,
-            item_features: Optional[DataFrame] = None,
-            previous_log: Optional[DataFrame] = None) -> None:
-        ...
-
 
 class UserRecommender(BaseRecommender, ABC):
     """Base class for models that use user features
@@ -1744,11 +1721,6 @@
             self.item_popularity.unpersist()
 
     @staticmethod
-<<<<<<< HEAD
-    def _check_relevance(log: Optional[DataFrame] = None):
-        if log is None:
-            return
-=======
     def _calc_fill(item_popularity: DataFrame, weight: float) -> float:
         """
         Calculating a fill value a the minimal relevance
@@ -1761,7 +1733,6 @@
 
     @staticmethod
     def _check_relevance(log: DataFrame):
->>>>>>> 2f160765
 
         vals = log.select("relevance").where(
             (sf.col("relevance") != 1) & (sf.col("relevance") != 0)
@@ -1829,6 +1800,24 @@
         return users.crossJoin(
             selected_item_popularity.filter(sf.col("rank") <= k + max_hist_len)
         ).drop("rank")
+
+    @staticmethod
+    def _calc_max_hist_len(log: DataFrame, users: DataFrame) -> int:
+
+        max_hist_len = (
+            (
+                log.join(users, on="user_idx")
+                .groupBy("user_idx")
+                .agg(sf.countDistinct("item_idx").alias("items_count"))
+            )
+            .select(sf.max("items_count"))
+            .collect()[0][0]
+        )
+        # all users have empty history
+        if max_hist_len is None:
+            max_hist_len = 0
+
+        return max_hist_len
 
     def _predict_with_sampling(
         self,
