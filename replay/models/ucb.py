import joblib
import math

from os.path import join
from typing import Any, Dict, List, Optional, Union

from pyspark.sql import DataFrame
from pyspark.sql import functions as sf

from replay.metrics import Metric, NDCG
from replay.models.base_rec import NonPersonalizedRecommender
from replay.utils import unpersist_after, unionify


class UCB(NonPersonalizedRecommender):
    """Simple bandit model, which caclulate item relevance as upper confidence bound
    (`UCB <https://medium.com/analytics-vidhya/multi-armed-bandit-analysis-of-upper-confidence-bound-algorithm-4b84be516047>`_)
    for the confidence interval of true fraction of positive ratings.
    Should be used in iterative (online) mode to achive proper recommendation quality.

    ``relevance`` from log must be converted to binary 0-1 form.

    .. math::
        pred_i = ctr_i + \\sqrt{\\frac{c\\ln{n}}{n_i}}

    :math:`pred_i` -- predicted relevance of item :math:`i`
    :math:`c` -- exploration coeficient
    :math:`n` -- number of interactions in log
    :math:`n_i` -- number of interactions with item :math:`i`

    >>> import pandas as pd
    >>> data_frame = pd.DataFrame({"user_idx": [1, 2, 3, 3], "item_idx": [1, 2, 1, 2], "relevance": [1, 0, 0, 0]})
    >>> from replay.utils import convert2spark
    >>> data_frame = convert2spark(data_frame)
    >>> model = UCB()
    >>> model.fit(data_frame)
    >>> model.predict(data_frame,k=2,users=[1,2,3,4], items=[1,2,3]
    ... ).toPandas().sort_values(["user_idx","relevance","item_idx"],
    ... ascending=[True,False,True]).reset_index(drop=True)
       user_idx  item_idx  relevance
    0         1         3   2.665109
    1         1         2   1.177410
    2         2         3   2.665109
    3         2         1   1.677410
    4         3         3   2.665109
    5         4         3   2.665109
    6         4         1   1.677410

    """

    # attributes which are needed for refit method
    full_count: int
    items_counts_aggr: DataFrame

    def __init__(
        self,
        exploration_coef: float = 2,
        sample: bool = False,
        seed: Optional[int] = None,
    ):
        """
        :param exploration_coef: exploration coefficient
        :param sample: flag to choose recommendation strategy.
            If True, items are sampled with a probability proportional
            to the calculated predicted relevance.
            Could be changed after model training by setting the `sample` attribute.
        :param seed: random seed. Provides reproducibility if fixed
        """
        # pylint: disable=super-init-not-called
        self.coef = exploration_coef
        self.sample = sample
        self.seed = seed
<<<<<<< HEAD
        self.items_counts_aggr: Optional[DataFrame] = None
        self.item_popularity: Optional[DataFrame] = None
        self.full_count = 0
=======
        super().__init__(add_cold_items=True, cold_weight=1)
>>>>>>> 2f160765

    @property
    def _init_args(self):
        return {
            "exploration_coef": self.coef,
            "sample": self.sample,
            "seed": self.seed,
        }

    @property
    def _dataframes(self):
        return {
            "items_counts_aggr": self.items_counts_aggr,
            "item_popularity": self.item_popularity
        }

    def _clear_cache(self):
        for df in self._dataframes.values():
            if df is not None:
                df.unpersist()

    def _save_model(self, path: str):
        joblib.dump({"fill": self.fill}, join(path, "params.dump"))

    def _load_model(self, path: str):
        self.fill = joblib.load(join(path, "params.dump"))["fill"]

    # pylint: disable=too-many-arguments
    def optimize(
        self,
        train: DataFrame,
        test: DataFrame,
        user_features: Optional[DataFrame] = None,
        item_features: Optional[DataFrame] = None,
        param_borders: Optional[Dict[str, List[Any]]] = None,
        criterion: Metric = NDCG(),
        k: int = 10,
        budget: int = 10,
        new_study: bool = True,
    ) -> None:
        """
        Searches best parameters with optuna.

        :param train: train data
        :param test: test data
        :param user_features: user features
        :param item_features: item features
        :param param_borders: a dictionary with search borders, where
            key is the parameter name and value is the range of possible values
            ``{param: [low, high]}``. In case of categorical parameters it is
            all possible values: ``{cat_param: [cat_1, cat_2, cat_3]}``.
        :param criterion: metric to use for optimization
        :param k: recommendation list length
        :param budget: number of points to try
        :param new_study: keep searching with previous study or start a new study
        :return: dictionary with best parameters
        """
        self.logger.warning(
            "The UCB model has only exploration coefficient parameter, "
            "which cannot not be directly optimized"
        )

<<<<<<< HEAD
    def _fit_partial(self,
                     log: DataFrame,
                     user_features: Optional[DataFrame] = None,
                     item_features: Optional[DataFrame] = None,
                     previous_log: Optional[DataFrame] = None) -> None:
        with unpersist_after(self._dataframes):
            self._check_relevance(log)
            self._check_relevance(previous_log)

            # we save this dataframe for the refit() method
            self.items_counts_aggr = unionify(
                log.select("item_idx", sf.col("relevance").alias("pos"), sf.lit(1).alias("total")),
                self.items_counts_aggr
            ).groupby("item_idx").agg(
                sf.sum("pos").alias("pos"),
                sf.sum("total").alias("total")
                # sf.count("relevance").alias("total"),
            ).cache()

            # we save this variable for the refit() method
            self.full_count = self.full_count + log.count()
            self.item_popularity = self.items_counts_aggr.withColumn(
                "relevance",
                sf.col("pos") / sf.col("total") + sf.sqrt(sf.log(sf.lit(self.coef * self.full_count)) / sf.col("total"))
            ).drop("pos", "total").cache()
=======
    def _fit(
        self,
        log: DataFrame,
        user_features: Optional[DataFrame] = None,
        item_features: Optional[DataFrame] = None,
    ) -> None:

        self._check_relevance(log)

        items_counts = log.groupby("item_idx").agg(
            sf.sum("relevance").alias("pos"),
            sf.count("relevance").alias("total"),
        )
        # we save this variable for the refit() method
        self.full_count = log.count()

        full_count = log.count()
        items_counts = items_counts.withColumn(
            "relevance",
            (
                sf.col("pos") / sf.col("total")
                + sf.sqrt(
                    sf.log(sf.lit(self.coef * full_count)) / sf.col("total")
                )
            ),
        )
>>>>>>> 2f160765

            self.item_popularity.cache().count()

<<<<<<< HEAD
            self.fill = 1 + math.sqrt(math.log(self.coef * self.full_count))
=======
        self.fill = 1 + math.sqrt(math.log(self.coef * full_count))
>>>>>>> 2f160765

    # pylint: disable=too-many-arguments
    def _predict(
        self,
        log: DataFrame,
        k: int,
        users: DataFrame,
        items: DataFrame,
        user_features: Optional[DataFrame] = None,
        item_features: Optional[DataFrame] = None,
        filter_seen_items: bool = True,
    ) -> DataFrame:

        if self.sample:
            return self._predict_with_sampling(
                log=log,
                k=k,
                users=users,
                items=items,
                filter_seen_items=filter_seen_items,
                add_cold_items=True,
            )
        else:
            return self._predict_without_sampling(
                log, k, users, items, filter_seen_items
            )

    def _predict_pairs(
        self,
        pairs: DataFrame,
        log: Optional[DataFrame] = None,
        user_features: Optional[DataFrame] = None,
        item_features: Optional[DataFrame] = None,
    ) -> DataFrame:

        return pairs.join(
            self.item_popularity, on="item_idx", how="left"
        ).fillna(value=self.fill, subset=["relevance"])<|MERGE_RESOLUTION|>--- conflicted
+++ resolved
@@ -70,13 +70,10 @@
         self.coef = exploration_coef
         self.sample = sample
         self.seed = seed
-<<<<<<< HEAD
-        self.items_counts_aggr: Optional[DataFrame] = None
+	self.items_counts_aggr: Optional[DataFrame] = None
         self.item_popularity: Optional[DataFrame] = None
         self.full_count = 0
-=======
-        super().__init__(add_cold_items=True, cold_weight=1)
->>>>>>> 2f160765
+	super().__init__(add_cold_items=True, cold_weight=1)
 
     @property
     def _init_args(self):
@@ -139,7 +136,6 @@
             "which cannot not be directly optimized"
         )
 
-<<<<<<< HEAD
     def _fit_partial(self,
                      log: DataFrame,
                      user_features: Optional[DataFrame] = None,
@@ -165,42 +161,10 @@
                 "relevance",
                 sf.col("pos") / sf.col("total") + sf.sqrt(sf.log(sf.lit(self.coef * self.full_count)) / sf.col("total"))
             ).drop("pos", "total").cache()
-=======
-    def _fit(
-        self,
-        log: DataFrame,
-        user_features: Optional[DataFrame] = None,
-        item_features: Optional[DataFrame] = None,
-    ) -> None:
-
-        self._check_relevance(log)
-
-        items_counts = log.groupby("item_idx").agg(
-            sf.sum("relevance").alias("pos"),
-            sf.count("relevance").alias("total"),
-        )
-        # we save this variable for the refit() method
-        self.full_count = log.count()
-
-        full_count = log.count()
-        items_counts = items_counts.withColumn(
-            "relevance",
-            (
-                sf.col("pos") / sf.col("total")
-                + sf.sqrt(
-                    sf.log(sf.lit(self.coef * full_count)) / sf.col("total")
-                )
-            ),
-        )
->>>>>>> 2f160765
 
             self.item_popularity.cache().count()
 
-<<<<<<< HEAD
             self.fill = 1 + math.sqrt(math.log(self.coef * self.full_count))
-=======
-        self.fill = 1 + math.sqrt(math.log(self.coef * full_count))
->>>>>>> 2f160765
 
     # pylint: disable=too-many-arguments
     def _predict(
