import logging
<<<<<<< HEAD
# import os
import os
import shutil
from abc import ABC, abstractmethod
from os.path import exists
=======
>>>>>>> 45d833fc
from typing import Any, Dict, List, Optional, Set, Tuple, Union
from datetime import datetime
from enum import Enum

import numpy as np
import pandas as pd
import pyspark.sql.types as st

from contextlib import contextmanager
from pyspark.sql import SparkSession
from numpy.random import default_rng
from pyspark.ml.linalg import DenseVector, Vectors, VectorUDT
from pyspark.sql import Column, DataFrame, Window, functions as sf
from scipy.sparse import csr_matrix

from replay.constants import AnyDataFrame, NumType, REC_SCHEMA
from replay.session_handler import State

# pylint: disable=invalid-name

logger = logging.getLogger("replay")


def convert2spark(data_frame: Optional[AnyDataFrame]) -> Optional[DataFrame]:
    """
    Converts Pandas DataFrame to Spark DataFrame

    :param data_frame: pandas DataFrame
    :return: converted data
    """
    if data_frame is None:
        return None
    if isinstance(data_frame, DataFrame):
        return data_frame
    spark = State().session
    return spark.createDataFrame(data_frame)  # type: ignore


def get_distinct_values_in_column(
    dataframe: DataFrame, column: str
) -> Set[Any]:
    """
    Get unique values from a column as a set.

    :param dataframe: spark DataFrame
    :param column: column name
    :return: set of unique values
    """
    return {
        row[column] for row in (dataframe.select(column).distinct().collect())
    }


def func_get(vector: np.ndarray, i: int) -> float:
    """
    helper function for Spark UDF to get element by index

    :param vector: Scala vector or numpy array
    :param i: index in a vector
    :returns: element value
    """
    return float(vector[i])


def get_top_k(
    dataframe: DataFrame,
    partition_by_col: Column,
    order_by_col: List[Column],
    k: int,
) -> DataFrame:
    """
    Return top ``k`` rows for each entity in ``partition_by_col`` ordered by
    ``order_by_col``.

    >>> from replay.session_handler import State
    >>> spark = State().session
    >>> log = spark.createDataFrame([(1, 2, 1.), (1, 3, 1.), (1, 4, 0.5), (2, 1, 1.)]).toDF("user_id", "item_id", "relevance")
    >>> log.show()
    +-------+-------+---------+
    |user_id|item_id|relevance|
    +-------+-------+---------+
    |      1|      2|      1.0|
    |      1|      3|      1.0|
    |      1|      4|      0.5|
    |      2|      1|      1.0|
    +-------+-------+---------+
    <BLANKLINE>
    >>> get_top_k(dataframe=log,
    ...    partition_by_col=sf.col('user_id'),
    ...    order_by_col=[sf.col('relevance').desc(), sf.col('item_id').desc()],
    ...    k=1).orderBy('user_id').show()
    +-------+-------+---------+
    |user_id|item_id|relevance|
    +-------+-------+---------+
    |      1|      3|      1.0|
    |      2|      1|      1.0|
    +-------+-------+---------+
    <BLANKLINE>

    :param dataframe: spark dataframe to filter
    :param partition_by_col: spark column to partition by
    :param order_by_col: list of spark columns to orted by
    :param k: number of first rows for each entity in ``partition_by_col`` to return
    :return: filtered spark dataframe
    """
    return (
        dataframe.withColumn(
            "temp_rank",
            sf.row_number().over(
                Window.partitionBy(partition_by_col).orderBy(*order_by_col)
            ),
        )
        .filter(sf.col("temp_rank") <= k)
        .drop("temp_rank")
    )


def get_top_k_recs(recs: DataFrame, k: int, id_type: str = "idx") -> DataFrame:
    """
    Get top k recommendations by `relevance`.

    :param recs: recommendations DataFrame
        `[user_id, item_id, relevance]`
    :param k: length of a recommendation list
    :param id_type: id or idx
    :return: top k recommendations `[user_id, item_id, relevance]`
    """
    return get_top_k(
        dataframe=recs,
        partition_by_col=sf.col(f"user_{id_type}"),
        order_by_col=[sf.col("relevance").desc()],
        k=k,
    )


@sf.udf(returnType=st.DoubleType())
def vector_dot(one: DenseVector, two: DenseVector) -> float:
    """
    dot product of two column vectors

    >>> from replay.session_handler import State
    >>> from pyspark.ml.linalg import Vectors
    >>> spark = State().session
    >>> input_data = (
    ...     spark.createDataFrame([(Vectors.dense([1.0, 2.0]), Vectors.dense([3.0, 4.0]))])
    ...     .toDF("one", "two")
    ... )
    >>> input_data.dtypes
    [('one', 'vector'), ('two', 'vector')]
    >>> input_data.show()
    +---------+---------+
    |      one|      two|
    +---------+---------+
    |[1.0,2.0]|[3.0,4.0]|
    +---------+---------+
    <BLANKLINE>
    >>> output_data = input_data.select(vector_dot("one", "two").alias("dot"))
    >>> output_data.schema
    StructType(List(StructField(dot,DoubleType,true)))
    >>> output_data.show()
    +----+
    | dot|
    +----+
    |11.0|
    +----+
    <BLANKLINE>

    :param one: vector one
    :param two: vector two
    :returns: dot product
    """
    return float(one.dot(two))


@sf.udf(returnType=VectorUDT())  # type: ignore
def vector_mult(
    one: Union[DenseVector, NumType], two: DenseVector
) -> DenseVector:
    """
    elementwise vector multiplication

    >>> from replay.session_handler import State
    >>> from pyspark.ml.linalg import Vectors
    >>> spark = State().session
    >>> input_data = (
    ...     spark.createDataFrame([(Vectors.dense([1.0, 2.0]), Vectors.dense([3.0, 4.0]))])
    ...     .toDF("one", "two")
    ... )
    >>> input_data.dtypes
    [('one', 'vector'), ('two', 'vector')]
    >>> input_data.show()
    +---------+---------+
    |      one|      two|
    +---------+---------+
    |[1.0,2.0]|[3.0,4.0]|
    +---------+---------+
    <BLANKLINE>
    >>> output_data = input_data.select(vector_mult("one", "two").alias("mult"))
    >>> output_data.schema
    StructType(List(StructField(mult,VectorUDT,true)))
    >>> output_data.show()
    +---------+
    |     mult|
    +---------+
    |[3.0,8.0]|
    +---------+
    <BLANKLINE>

    :param one: vector one
    :param two: vector two
    :returns: result
    """
    return one * two


from pyspark.sql.column import _to_java_column, _to_seq


def multiply_scala_udf(scalar, vector):
    sc = SparkSession.getActiveSession().sparkContext
    _f = sc._jvm.org.apache.spark.replay.utils.ScalaPySparkUDFs.multiplyUDF()
    return Column(_f.apply(_to_seq(sc, [scalar, vector], _to_java_column)))


@sf.udf(returnType=st.ArrayType(st.DoubleType()))
def array_mult(first: st.ArrayType, second: st.ArrayType):
    """
    elementwise array multiplication

    >>> from replay.session_handler import State
    >>> spark = State().session
    >>> input_data = (
    ...     spark.createDataFrame([([1.0, 2.0], [3.0, 4.0])])
    ...     .toDF("one", "two")
    ... )
    >>> input_data.dtypes
    [('one', 'array<double>'), ('two', 'array<double>')]
    >>> input_data.show()
    +----------+----------+
    |       one|       two|
    +----------+----------+
    |[1.0, 2.0]|[3.0, 4.0]|
    +----------+----------+
    <BLANKLINE>
    >>> output_data = input_data.select(array_mult("one", "two").alias("mult"))
    >>> output_data.schema
    StructType(List(StructField(mult,ArrayType(DoubleType,true),true)))
    >>> output_data.show()
    +----------+
    |      mult|
    +----------+
    |[3.0, 8.0]|
    +----------+
    <BLANKLINE>

    :param first: first array
    :param second: second array
    :returns: result
    """

    return [first[i] * second[i] for i in range(len(first))]


def get_log_info(
    log: DataFrame, user_col="user_idx", item_col="item_idx"
) -> str:
    """
    Basic log statistics

    >>> from replay.session_handler import State
    >>> spark = State().session
    >>> log = spark.createDataFrame([(1, 2), (3, 4), (5, 2)]).toDF("user_idx", "item_idx")
    >>> log.show()
    +--------+--------+
    |user_idx|item_idx|
    +--------+--------+
    |       1|       2|
    |       3|       4|
    |       5|       2|
    +--------+--------+
    <BLANKLINE>
    >>> get_log_info(log)
    'total lines: 3, total users: 3, total items: 2'

    :param log: interaction log containing ``user_idx`` and ``item_idx``
    :param user_col: name of a columns containing users' identificators
    :param item_col: name of a columns containing items' identificators

    :returns: statistics string
    """
    cnt = log.count()
    user_cnt = log.select(user_col).distinct().count()
    item_cnt = log.select(item_col).distinct().count()
    return ", ".join(
        [
            f"total lines: {cnt}",
            f"total users: {user_cnt}",
            f"total items: {item_cnt}",
        ]
    )


def get_log_info2(
    log: DataFrame, user_col="user_idx", item_col="item_idx"
) -> Tuple[int, int, int]:
    """
    Basic log statistics

    >>> from replay.session_handler import State
    >>> spark = State().session
    >>> log = spark.createDataFrame([(1, 2), (3, 4), (5, 2)]).toDF("user_idx", "item_idx")
    >>> log.show()
    +--------+--------+
    |user_idx|item_idx|
    +--------+--------+
    |       1|       2|
    |       3|       4|
    |       5|       2|
    +--------+--------+
    <BLANKLINE>
    >>> get_log_info2(log)
    (3, 3, 2)

    :param log: interaction log containing ``user_idx`` and ``item_idx``
    :param user_col: name of a columns containing users' identificators
    :param item_col: name of a columns containing items' identificators

    :returns: statistics string
    """
    cnt = log.count()
    user_cnt = log.select(user_col).distinct().count()
    item_cnt = log.select(item_col).distinct().count()
    return cnt, user_cnt, item_cnt


def get_stats(
    log: DataFrame, group_by: str = "user_id", target_column: str = "relevance"
) -> DataFrame:
    """
    Calculate log statistics: min, max, mean, median ratings, number of ratings.
    >>> from replay.session_handler import get_spark_session, State
    >>> spark = get_spark_session(1, 1)
    >>> test_df = (spark.
    ...   createDataFrame([(1, 2, 1), (1, 3, 3), (1, 1, 2), (2, 3, 2)])
    ...   .toDF("user_id", "item_id", "rel")
    ...   )
    >>> get_stats(test_df, target_column='rel').show()
    +-------+--------+-------+-------+---------+----------+
    |user_id|mean_rel|max_rel|min_rel|count_rel|median_rel|
    +-------+--------+-------+-------+---------+----------+
    |      1|     2.0|      3|      1|        3|         2|
    |      2|     2.0|      2|      2|        1|         2|
    +-------+--------+-------+-------+---------+----------+
    <BLANKLINE>
    >>> get_stats(test_df, group_by='item_id', target_column='rel').show()
    +-------+--------+-------+-------+---------+----------+
    |item_id|mean_rel|max_rel|min_rel|count_rel|median_rel|
    +-------+--------+-------+-------+---------+----------+
    |      2|     1.0|      1|      1|        1|         1|
    |      3|     2.5|      3|      2|        2|         2|
    |      1|     2.0|      2|      2|        1|         2|
    +-------+--------+-------+-------+---------+----------+
    <BLANKLINE>

    :param log: spark DataFrame with ``user_id``, ``item_id`` and ``relevance`` columns
    :param group_by: column to group data by, ``user_id`` or ``item_id``
    :param target_column: column with interaction ratings
    :return: spark DataFrame with statistics
    """
    agg_functions = {
        "mean": sf.avg,
        "max": sf.max,
        "min": sf.min,
        "count": sf.count,
    }
    agg_functions_list = [
        func(target_column).alias(str(name + "_" + target_column))
        for name, func in agg_functions.items()
    ]
    agg_functions_list.append(
        sf.expr(f"percentile_approx({target_column}, 0.5)").alias(
            "median_" + target_column
        )
    )

    return log.groupBy(group_by).agg(*agg_functions_list)


def check_numeric(feature_table: DataFrame) -> None:
    """
    Check if spark DataFrame columns are of NumericType
    :param feature_table: spark DataFrame
    """
    for column in feature_table.columns:
        if not isinstance(
            feature_table.schema[column].dataType, st.NumericType
        ):
            raise ValueError(
                f"""Column {column} has type {feature_table.schema[
            column].dataType}, that is not numeric."""
            )


def to_csr(
    log: DataFrame,
    user_count: Optional[int] = None,
    item_count: Optional[int] = None,
) -> csr_matrix:
    """
    Convert DataFrame to csr matrix

    >>> import pandas as pd
    >>> from replay.utils import convert2spark
    >>> data_frame = pd.DataFrame({"user_idx": [0, 1], "item_idx": [0, 2], "relevance": [1, 2]})
    >>> data_frame = convert2spark(data_frame)
    >>> m = to_csr(data_frame)
    >>> m.toarray()
    array([[1, 0, 0],
           [0, 0, 2]])

    :param log: interaction log with ``user_idx``, ``item_idx`` and
    ``relevance`` columns
    :param user_count: number of rows in resulting matrix
    :param item_count: number of columns in resulting matrix
    """
    pandas_df = log.select("user_idx", "item_idx", "relevance").toPandas()
    row_count = int(
        user_count
        if user_count is not None
        else pandas_df["user_idx"].max() + 1
    )
    col_count = int(
        item_count
        if item_count is not None
        else pandas_df["item_idx"].max() + 1
    )
    return csr_matrix(
        (
            pandas_df["relevance"],
            (pandas_df["user_idx"], pandas_df["item_idx"]),
        ),
        shape=(row_count, col_count),
    )


def horizontal_explode(
    data_frame: DataFrame,
    column_to_explode: str,
    prefix: str,
    other_columns: List[Column],
) -> DataFrame:
    """
    Transform a column with an array of values into separate columns.
    Each array must contain the same amount of values.

    >>> from replay.session_handler import State
    >>> spark = State().session
    >>> input_data = (
    ...     spark.createDataFrame([(5, [1.0, 2.0]), (6, [3.0, 4.0])])
    ...     .toDF("id_col", "array_col")
    ... )
    >>> input_data.show()
    +------+----------+
    |id_col| array_col|
    +------+----------+
    |     5|[1.0, 2.0]|
    |     6|[3.0, 4.0]|
    +------+----------+
    <BLANKLINE>
    >>> horizontal_explode(input_data, "array_col", "element", [sf.col("id_col")]).show()
    +------+---------+---------+
    |id_col|element_0|element_1|
    +------+---------+---------+
    |     5|      1.0|      2.0|
    |     6|      3.0|      4.0|
    +------+---------+---------+
    <BLANKLINE>

    :param data_frame: input DataFrame
    :param column_to_explode: column with type ``array``
    :param prefix: prefix used for new columns, suffix is an integer
    :param other_columns: columns to select beside newly created
    :returns: DataFrame with elements from ``column_to_explode``
    """
    num_columns = len(data_frame.select(column_to_explode).head()[0])
    return data_frame.select(
        *other_columns,
        *[
            sf.element_at(column_to_explode, i + 1).alias(f"{prefix}_{i}")
            for i in range(num_columns)
        ],
    )


def join_or_return(first, second, on, how):
    """
    Safe wrapper for join of two DataFrames if ``second`` parameter is None it returns ``first``.

    :param first: Spark DataFrame
    :param second: Spark DataFrame
    :param on: name of the join column
    :param how: type of join
    :return: Spark DataFrame
    """
    if second is None:
        return first
    return first.join(second, on=on, how=how)


def fallback(
    base: DataFrame, fill: DataFrame, k: int, id_type: str = "idx"
) -> DataFrame:
    """
    Fill missing recommendations for users that have less than ``k`` recommended items.
    Score values for the fallback model may be decreased to preserve sorting.

    :param base: base recommendations that need to be completed
    :param fill: extra recommendations
    :param k: desired recommendation list lengths for each user
    :param id_type: id or idx
    :return: augmented recommendations
    """
    if fill is None:
        return base
    if base.count() == 0:
        return get_top_k_recs(fill, k, id_type)
    margin = 0.1
    min_in_base = base.agg({"relevance": "min"}).collect()[0][0]
    max_in_fill = fill.agg({"relevance": "max"}).collect()[0][0]
    diff = max_in_fill - min_in_base
    fill = fill.withColumnRenamed("relevance", "relevance_fallback")
    if diff >= 0:
        fill = fill.withColumn(
            "relevance_fallback", sf.col("relevance_fallback") - diff - margin
        )
    recs = base.join(
        fill, on=["user_" + id_type, "item_" + id_type], how="full_outer"
    )
    recs = recs.withColumn(
        "relevance", sf.coalesce("relevance", "relevance_fallback")
    ).select("user_" + id_type, "item_" + id_type, "relevance")
    recs = get_top_k_recs(recs, k, id_type)
    return recs


def cache_if_exists(dataframe: Optional[DataFrame]) -> Optional[DataFrame]:
    """
    Cache a DataFrame
    :param dataframe: Spark DataFrame or None
    :return: DataFrame or None
    """
    if dataframe is not None:
        return dataframe.cache()
    return dataframe


def unpersist_if_exists(dataframe: Optional[DataFrame]) -> None:
    """
    :param dataframe: DataFrame or None
    """
    if dataframe is not None and dataframe.is_cached:
        dataframe.unpersist()


def join_with_col_renaming(
    left: DataFrame,
    right: DataFrame,
    on_col_name: Union[str, List],
    how: str = "inner",
    suffix="join",
) -> DataFrame:
    """
    There is a bug in some Spark versions (e.g. 3.0.2), which causes errors
    in joins of DataFrames derived form the same DataFrame on the columns with the same name:
    https://issues.apache.org/jira/browse/SPARK-14948
    https://issues.apache.org/jira/browse/SPARK-36815.

    The function renames columns stated in `on_col_name` in one dataframe,
    performs join and removes renamed columns.

    :param left: left-side dataframe
    :param right: right-side dataframe
    :param on_col_name: column names to join on
    :param how: join type
    :param suffix: suffix added to `on_col_name` values to name temporary column
    :return: join result
    """
    if isinstance(on_col_name, str):
        on_col_name = [on_col_name]

    on_condition = sf.lit(True)
    for name in on_col_name:
        if how == "right":
            left = left.withColumnRenamed(name, f"{name}_{suffix}")
        else:
            right = right.withColumnRenamed(name, f"{name}_{suffix}")
        on_condition &= sf.col(name) == sf.col(f"{name}_{suffix}")

    return (left.join(right, on=on_condition, how=how)).drop(
        *[f"{name}_{suffix}" for name in on_col_name]
    )


def add_to_date(
    dataframe: DataFrame,
    column_name: str,
    base_date: str,
    base_date_format: Optional[str] = None,
) -> DataFrame:
    """
    Get user or item features from replay model.
    If a model can return both user and item embeddings,
    elementwise multiplication can be performed too.
    If a model can't return embedding for specific user/item, zero vector is returned.
    Treats column ``column_name`` as a number of days after the ``base_date``.
    Converts ``column_name`` to TimestampType with
    ``base_date`` + values of the ``column_name``.

    >>> from replay.session_handler import State
    >>> from pyspark.sql.types import IntegerType
    >>> spark = State().session
    >>> input_data = (
    ...     spark.createDataFrame([5, 6], IntegerType())
    ...     .toDF("days")
    ... )
    >>> input_data.show()
    +----+
    |days|
    +----+
    |   5|
    |   6|
    +----+
    <BLANKLINE>
    >>> add_to_date(input_data, 'days', '2021/09/01', 'yyyy/MM/dd').show()
    +-------------------+
    |               days|
    +-------------------+
    |2021-09-06 00:00:00|
    |2021-09-07 00:00:00|
    +-------------------+
    <BLANKLINE>

    :param dataframe: spark dataframe
    :param column_name: name of a column with numbers
        to add to the ``base_date``
    :param base_date: str with the date to add to
    :param base_date_format: base date pattern to parse
    :return: dataframe with new ``column_name`` converted to TimestampType
    """
    dataframe = (
        dataframe.withColumn(
            "tmp", sf.to_timestamp(sf.lit(base_date), format=base_date_format)
        )
        .withColumn(
            column_name,
            sf.to_timestamp(sf.expr(f"date_add(tmp, {column_name})")),
        )
        .drop("tmp")
    )
    return dataframe


def process_timestamp_column(
    dataframe: DataFrame,
    column_name: str,
    date_format: Optional[str] = None,
) -> DataFrame:
    """
    Convert ``column_name`` column of numeric/string/timestamp type
    to TimestampType.
    Return original ``dataframe`` if the column has TimestampType.
    Treats numbers as unix timestamp, treats strings as
    a string representation of dates in ``date_format``.
    Date format is inferred by pyspark if not defined by ``date_format``.

    :param dataframe: spark dataframe
    :param column_name: name of ``dataframe`` column to convert
    :param date_format: datetime pattern passed to
        ``to_timestamp`` pyspark sql function
    :return: dataframe with updated column ``column_name``
    """
    if column_name not in dataframe.columns:
        raise ValueError(f"Column {column_name} not found")

    # no conversion needed
    if isinstance(dataframe.schema[column_name].dataType, st.TimestampType):
        return dataframe

    # unix timestamp
    if isinstance(dataframe.schema[column_name].dataType, st.NumericType):
        return dataframe.withColumn(
            column_name, sf.to_timestamp(sf.from_unixtime(sf.col(column_name)))
        )

    # datetime in string format
    dataframe = dataframe.withColumn(
        column_name,
        sf.to_timestamp(sf.col(column_name), format=date_format),
    )
    return dataframe


@sf.udf(returnType=VectorUDT())
def list_to_vector_udf(array: st.ArrayType) -> DenseVector:
    """
    convert spark array to vector

    :param array: spark Array to convert
    :return:  spark DenseVector
    """
    return Vectors.dense(array)


@sf.udf(returnType=st.FloatType())
def vector_squared_distance(first: DenseVector, second: DenseVector) -> float:
    """
    :param first: first vector
    :param second: second vector
    :returns: squared distance value
    """
    return float(first.squared_distance(second))


@sf.udf(returnType=st.FloatType())
def vector_euclidean_distance_similarity(
    first: DenseVector, second: DenseVector
) -> float:
    """
    :param first: first vector
    :param second: second vector
    :returns: 1/(1 + euclidean distance value)
    """
    return 1 / (1 + float(first.squared_distance(second)) ** 0.5)


@sf.udf(returnType=st.FloatType())
def cosine_similarity(first: DenseVector, second: DenseVector) -> float:
    """
    :param first: first vector
    :param second: second vector
    :returns: cosine similarity value
    """
    num = first.dot(second)
    denom = first.dot(first) ** 0.5 * second.dot(second) ** 0.5
    return float(num / denom)


def cache_temp_view(df: DataFrame, name: str) -> None:
    """
    Create Spark SQL temporary view with `name` and cache it
    """
    spark = State().session
    df.createOrReplaceTempView(name)
    spark.sql(f"cache table {name}")


def drop_temp_view(temp_view_name: str) -> None:
    """
    Uncache and drop Spark SQL temporary view
    """
    spark = State().session
    spark.catalog.dropTempView(temp_view_name)


class log_exec_timer:
    def __init__(self, name: Optional[str] = None):
        self.name = name
        self._start = None
        self._duration = None

    def __enter__(self):
        self._start = datetime.now()
        msg = (
            f"Measuring Exec time of {self.name}: {self._duration}"
            if self.name
            else f"Measuring Exec time: {self._duration}"
        )
        logger.warning(msg)
        return self

    def __exit__(self, type, value, traceback):
        self._duration = (datetime.now() - self._start).total_seconds()
        msg = (
            f"Exec time of {self.name}: {self._duration}"
            if self.name
            else f"Exec time: {self._duration}"
        )
        logger.warning(msg)

    @property
    def duration(self):
        return self._duration


@contextmanager
def JobGroup(group_id: str, description: str):
    sc = SparkSession.getActiveSession().sparkContext
    sc.setJobGroup(group_id, description)
    with log_exec_timer(f"{group_id} / {description}") as timer:
        yield
    sc._jsc.clearJobGroup()


def get_number_of_allocated_executors(spark: SparkSession):
    sc = spark._jsc.sc()
    return (
        len(
            [
                executor.host()
                for executor in sc.statusTracker().getExecutorInfos()
            ]
        )
        - 1
    )


class FileSystem(Enum):
    HDFS = 1
    LOCAL = 2


def get_default_fs() -> str:
    spark = SparkSession.getActiveSession()
    hadoop_conf = spark._jsc.hadoopConfiguration()
    default_fs = hadoop_conf.get("fs.defaultFS")
    logger.debug(f"hadoop_conf.get('fs.defaultFS'): {default_fs}")
    return default_fs


<<<<<<< HEAD
def get_filesystem(path: str) -> Tuple[int, Optional[str], str]:
=======
def get_filesystem(path: str) -> Tuple[FileSystem, Optional[str], str]:
>>>>>>> 45d833fc
    """Analyzes path and hadoop config and return tuple of `filesystem`,
    `hdfs uri` (if filesystem is hdfs) and `cleaned path` (without prefix).

    For example:

    >>> path = 'hdfs://node21.bdcl:9000/tmp/file'
    >>> get_filesystem(path)
    FileSystem.HDFS, 'hdfs://node21.bdcl:9000', '/tmp/file'
    or
    >>> path = 'file:///tmp/file'
    >>> get_filesystem(path)
    FileSystem.LOCAL, None, '/tmp/file'

    Args:
        path (str): path to file on hdfs or local disk

    Returns:
        Tuple[int, Optional[str], str]: `filesystem id`,
    `hdfs uri` (if filesystem is hdfs) and `cleaned path` (without prefix)
    """
    prefix_len = 7  # 'hdfs://' and 'file://' length
    if path.startswith("hdfs://"):
        if path.startswith("hdfs:///"):
            default_fs = get_default_fs()
            if default_fs.startswith("hdfs://"):
                return FileSystem.HDFS, default_fs, path[7:]
            else:
                raise Exception(
                    f"Can't get default hdfs uri for path = '{path}'. "
                    "Specify an explicit path, such as 'hdfs://host:port/dir/file', "
                    "or set 'fs.defaultFS' in hadoop configuration."
                )
        else:
            hostname = path[prefix_len:].split("/", 1)[0]
            hdfs_uri = "hdfs://" + hostname
            return FileSystem.HDFS, hdfs_uri, path[len(hdfs_uri):]
    elif path.startswith("file://"):
        return FileSystem.LOCAL, None, path[prefix_len:]
    else:
        default_fs = get_default_fs()
        if default_fs.startswith("hdfs://"):
            return FileSystem.HDFS, default_fs, path
        else:
            return FileSystem.LOCAL, None, path


def delete_folder(path: str):
    filesystem, uri, prefixless_path = get_filesystem(path)

    if filesystem == FileSystem.HDFS:
        fs.HadoopFileSystem().delete_dir(path)
    else:
        fs.LocalFileSystem().delete_dir(path)


def create_folder(path: str, delete_if_exists: bool = False, exists_ok: bool = False):
    filesystem, uri, prefixless_path = get_filesystem(path)

    is_exists = do_path_exists(path)
    if is_exists and delete_if_exists:
        delete_folder(path)
    elif is_exists and not exists_ok:
        raise FileExistsError(f"The path already exists: {path}")

    if filesystem == FileSystem.HDFS:
        fs.HadoopFileSystem().create_dir(uri)
    else:
        fs.LocalFileSystem().create_dir(prefixless_path)


def sample_k_items(pairs: DataFrame, k: int, seed: int = None):
    """
    Take dataframe with columns 'user_idx, item_idx, relevance' and
    returns k items for each user with probability proportional to the relevance score.
    May be used after getting recommendations with `predict_pairs` method.

    :param pairs: spark dataframe with columns ``[user_idx, item_idx, relevance]``
    :param k: number of items for each user to return
    :param seed: random seed
    :return:  spark dataframe with columns ``[user_idx, item_idx, relevance]``
    """
    pairs = pairs.withColumn(
        "probability",
        sf.col("relevance")
        / sf.sum("relevance").over(Window.partitionBy("user_idx")),
    )

    def grouped_map(pandas_df: pd.DataFrame) -> pd.DataFrame:
        # return pandas_df[["user_idx", "item_idx", "relevance"]]
        user_idx = pandas_df["user_idx"][0]

        if seed is not None:
            local_rng = default_rng(seed + user_idx)
        else:
            local_rng = default_rng()

        items_positions = local_rng.choice(
            np.arange(pandas_df.shape[0]),
            size=min(k, pandas_df.shape[0]),
            p=pandas_df["probability"].values,
            replace=False,
        )

        return pd.DataFrame(
            {
                "user_idx": k * [user_idx],
                "item_idx": pandas_df["item_idx"].values[items_positions],
                "relevance": pandas_df["relevance"].values[items_positions],
            }
        )

    recs = pairs.groupby("user_idx").applyInPandas(grouped_map, REC_SCHEMA)

    return recs


class AbleToSaveAndLoad(ABC):
    @classmethod
    @abstractmethod
    def load(cls, path: str, spark: Optional[SparkSession] = None):
        """
            load an instance of this class from saved state

            :return: an instance of the current class
        """

    @abstractmethod
    def save(self, path: str, overwrite: bool = False, spark: Optional[SparkSession] = None):
        """
            Saves the current instance
        """

    @staticmethod
    def _get_spark_session() -> SparkSession:
        return State().session

    @classmethod
    def _validate_classname(cls, classname: str):
        assert classname == cls.get_classname()

    @classmethod
    def get_classname(cls):
        return ".".join([cls.__module__, cls.__name__])


def prepare_dir(path):
    """
    Create empty `path` dir
    """
    if exists(path):
        shutil.rmtree(path)
    os.makedirs(path)


def get_class_by_name(classname: str) -> type:
    parts = classname.split(".")
    module = ".".join(parts[:-1])
    m = __import__(module)
    for comp in parts[1:]:
        m = getattr(m, comp)
    return m


def do_path_exists(path: str) -> bool:
    spark = State().session

    # due to the error: pyspark.sql.utils.IllegalArgumentException: Wrong FS: file:/...
    if path.startswith("file:/"):
        return os.path.exists(path)

    fs = spark._jvm.org.apache.hadoop.fs.FileSystem.get(spark._jsc.hadoopConfiguration())
    is_exists = fs.exists(spark._jvm.org.apache.hadoop.fs.Path(path))
    return is_exists


def list_folder(path: str) -> List[str]:
    """
        List files in a given directory
        :path: a directory to list files in
        :return: names of files from the given directory (not absolute names)
    """
    spark = State().session
    fs = spark._jvm.org.apache.hadoop.fs.FileSystem.get(spark._jsc.hadoopConfiguration())
    base_path = spark._jvm.org.apache.hadoop.fs.Path(path)

    if not fs.isDirectory(base_path):
        raise RuntimeError(f"The path is not directory. Cannot list it. The path: {path}")

    entries = fs.listStatus(base_path)
    files = [entry.getPath().getName() for entry in entries]
    return files


def save_transformer(
        transformer: AbleToSaveAndLoad,
        path: str,
        overwrite: bool = False):

    logger.info(f"Saving transformer on path: {path}")
    spark = State().session

    is_exists = do_path_exists(path)

    if is_exists and not overwrite:
        raise FileExistsError(f"Path '{path}' already exists. Mode is 'overwrite = False'.")
    elif is_exists:
        delete_folder(path)

    create_folder(path)

    spark.createDataFrame([{
        "classname": transformer.get_classname()
    }]).write.parquet(os.path.join(path, "metadata.parquet"))

    transformer.save(os.path.join(path, "transformer"), overwrite, spark=spark)
    logger.info(f"The transformer is saved on path {path}")


def load_transformer(path: str):
    spark = State().session
    metadata_row = spark.read.parquet(os.path.join(path, "metadata.parquet")).first().asDict()
    clazz = get_class_by_name(metadata_row["classname"])
    instance = clazz.load(os.path.join(path, "transformer"), spark)
    return instance<|MERGE_RESOLUTION|>--- conflicted
+++ resolved
@@ -1,12 +1,4 @@
 import logging
-<<<<<<< HEAD
-# import os
-import os
-import shutil
-from abc import ABC, abstractmethod
-from os.path import exists
-=======
->>>>>>> 45d833fc
 from typing import Any, Dict, List, Optional, Set, Tuple, Union
 from datetime import datetime
 from enum import Enum
@@ -779,12 +771,6 @@
 
     def __enter__(self):
         self._start = datetime.now()
-        msg = (
-            f"Measuring Exec time of {self.name}: {self._duration}"
-            if self.name
-            else f"Measuring Exec time: {self._duration}"
-        )
-        logger.warning(msg)
         return self
 
     def __exit__(self, type, value, traceback):
@@ -794,7 +780,7 @@
             if self.name
             else f"Exec time: {self._duration}"
         )
-        logger.warning(msg)
+        logger.info(msg)
 
     @property
     def duration(self):
@@ -805,8 +791,7 @@
 def JobGroup(group_id: str, description: str):
     sc = SparkSession.getActiveSession().sparkContext
     sc.setJobGroup(group_id, description)
-    with log_exec_timer(f"{group_id} / {description}") as timer:
-        yield
+    yield
     sc._jsc.clearJobGroup()
 
 
@@ -836,11 +821,7 @@
     return default_fs
 
 
-<<<<<<< HEAD
-def get_filesystem(path: str) -> Tuple[int, Optional[str], str]:
-=======
 def get_filesystem(path: str) -> Tuple[FileSystem, Optional[str], str]:
->>>>>>> 45d833fc
     """Analyzes path and hadoop config and return tuple of `filesystem`,
     `hdfs uri` (if filesystem is hdfs) and `cleaned path` (without prefix).
 
