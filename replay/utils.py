--- conflicted
+++ resolved
@@ -2,25 +2,11 @@
 import pickle
 import logging
 import os
-from typing import Any, Iterable, List, Optional, Set, Tuple, Union
-
-<<<<<<< HEAD
-import collections
-import logging
-from dataclasses import dataclass
-from typing import Any, Dict, List, Optional, Set, Tuple, Union
-from enum import Enum
+from typing import Any, Dict, Iterable, List, Optional, Set, Tuple, Union
 
 import numpy as np
 import pandas as pd
 import pyspark.sql.types as st
-
-from pyspark.sql import SparkSession
-=======
-import numpy as np
-import pandas as pd
-import pyspark.sql.types as st
->>>>>>> 8d67e218
 from numpy.random import default_rng
 from pyspark.ml.linalg import DenseVector, Vectors, VectorUDT
 from pyspark.sql import SparkSession, Column, DataFrame, Window, functions as sf
@@ -32,8 +18,6 @@
 
 
 # pylint: disable=invalid-name
-
-logger = logging.getLogger("replay")
 
 
 def convert2spark(data_frame: Optional[AnyDataFrame]) -> Optional[DataFrame]:
@@ -757,73 +741,6 @@
     spark.catalog.dropTempView(temp_view_name)
 
 
-class FileSystem(Enum):
-    HDFS = 1
-    LOCAL = 2
-
-
-def get_default_fs() -> str:
-    spark = SparkSession.getActiveSession()
-    hadoop_conf = spark._jsc.hadoopConfiguration()
-    default_fs = hadoop_conf.get("fs.defaultFS")
-    logger.debug(f"hadoop_conf.get('fs.defaultFS'): {default_fs}")
-    return default_fs
-
-
-@dataclass(frozen=True)
-class FileInfo:
-    path: str
-    filesystem: FileSystem
-    hdfs_uri: str = None
-
-
-def get_filesystem(path: str) -> FileInfo:
-    """Analyzes path and hadoop config and return tuple of `filesystem`,
-    `hdfs uri` (if filesystem is hdfs) and `cleaned path` (without prefix).
-
-    For example:
-
-    >>> path = 'hdfs://node21.bdcl:9000/tmp/file'
-    >>> get_filesystem(path)
-    FileInfo(path='/tmp/file', filesystem=<FileSystem.HDFS: 1>, hdfs_uri='hdfs://node21.bdcl:9000')
-    or
-    >>> path = 'file:///tmp/file'
-    >>> get_filesystem(path)
-    FileInfo(path='/tmp/file', filesystem=<FileSystem.LOCAL: 2>, hdfs_uri=None)
-
-    Args:
-        path (str): path to file on hdfs or local disk
-
-    Returns:
-        Tuple[int, Optional[str], str]: `filesystem id`,
-    `hdfs uri` (if filesystem is hdfs) and `cleaned path` (without prefix)
-    """
-    prefix_len = 7  # 'hdfs://' and 'file://' length
-    if path.startswith("hdfs://"):
-        if path.startswith("hdfs:///"):
-            default_fs = get_default_fs()
-            if default_fs.startswith("hdfs://"):
-                return FileInfo(path[prefix_len:], FileSystem.HDFS, default_fs)
-            else:
-                raise Exception(
-                    f"Can't get default hdfs uri for path = '{path}'. "
-                    "Specify an explicit path, such as 'hdfs://host:port/dir/file', "
-                    "or set 'fs.defaultFS' in hadoop configuration."
-                )
-        else:
-            hostname = path[prefix_len:].split("/", 1)[0]
-            hdfs_uri = "hdfs://" + hostname
-            return FileInfo(path[len(hdfs_uri):], FileSystem.HDFS, hdfs_uri)
-    elif path.startswith("file://"):
-        return FileInfo(path[prefix_len:], FileSystem.LOCAL)
-    else:
-        default_fs = get_default_fs()
-        if default_fs.startswith("hdfs://"):
-            return FileInfo(path, FileSystem.HDFS, default_fs)
-        else:
-            return FileInfo(path, FileSystem.LOCAL)
-
-
 def sample_top_k_recs(pairs: DataFrame, k: int, seed: int = None):
     """
     Sample k items for each user with probability proportional to the relevance score.
@@ -949,21 +866,6 @@
     return None
 
 
-<<<<<<< HEAD
-def unionify(df: DataFrame, df_2: Optional[DataFrame] = None) -> DataFrame:
-    if df_2 is not None:
-        df = df.unionByName(df_2)
-    return df
-
-
-@contextmanager
-def unpersist_after(dfs: Dict[str, Optional[DataFrame]]):
-    yield
-
-    for df in dfs.values():
-        if df is not None:
-            df.unpersist()
-=======
 def save_picklable_to_parquet(obj: Any, path: str) -> None:
     """
     Function dumps object to disk or hdfs in parquet format.
@@ -1009,4 +911,18 @@
             'Environment variable "OMP_NUM_THREADS" is set to "%s". '
             'Set it to 1 if the working process freezes.', omp_num_threads
         )
->>>>>>> 8d67e218
+
+
+def unionify(df: DataFrame, df_2: Optional[DataFrame] = None) -> DataFrame:
+    if df_2 is not None:
+        df = df.unionByName(df_2)
+    return df
+
+
+@contextmanager
+def unpersist_after(dfs: Dict[str, Optional[DataFrame]]):
+    yield
+
+    for df in dfs.values():
+        if df is not None:
+            df.unpersist()