--- conflicted
+++ resolved
@@ -17,6 +17,7 @@
 
 from replay.constants import AnyDataFrame, NumType, REC_SCHEMA
 from replay.session_handler import State
+from pyspark.sql.column import _to_java_column, _to_seq
 
 # pylint: disable=invalid-name
 
@@ -215,9 +216,6 @@
     return one * two
 
 
-from pyspark.sql.column import _to_java_column, _to_seq
-
-
 def multiply_scala_udf(scalar, vector):
     sc = SparkSession.getActiveSession().sparkContext
     _f = sc._jvm.org.apache.spark.replay.utils.ScalaPySparkUDFs.multiplyUDF()
@@ -302,39 +300,6 @@
     )
 
 
-def get_log_info2(
-    log: DataFrame, user_col="user_idx", item_col="item_idx"
-) -> Tuple[int, int, int]:
-    """
-    Basic log statistics
-
-    >>> from replay.session_handler import State
-    >>> spark = State().session
-    >>> log = spark.createDataFrame([(1, 2), (3, 4), (5, 2)]).toDF("user_idx", "item_idx")
-    >>> log.show()
-    +--------+--------+
-    |user_idx|item_idx|
-    +--------+--------+
-    |       1|       2|
-    |       3|       4|
-    |       5|       2|
-    +--------+--------+
-    <BLANKLINE>
-    >>> get_log_info2(log)
-    (3, 3, 2)
-
-    :param log: interaction log containing ``user_idx`` and ``item_idx``
-    :param user_col: name of a columns containing users' identificators
-    :param item_col: name of a columns containing items' identificators
-
-    :returns: statistics string
-    """
-    cnt = log.count()
-    user_cnt = log.select(user_col).distinct().count()
-    item_cnt = log.select(item_col).distinct().count()
-    return cnt, user_cnt, item_cnt
-
-
 def get_stats(
     log: DataFrame, group_by: str = "user_id", target_column: str = "relevance"
 ) -> DataFrame:
@@ -764,7 +729,6 @@
     spark.catalog.dropTempView(temp_view_name)
 
 
-<<<<<<< HEAD
 class log_exec_timer:
     def __init__(self, name: Optional[str] = None):
         self.name = name
@@ -877,10 +841,7 @@
             return FileInfo(path, FileSystem.LOCAL)
 
 
-def sample_k_items(pairs: DataFrame, k: int, seed: int = None):
-=======
 def sample_top_k_recs(pairs: DataFrame, k: int, seed: int = None):
->>>>>>> e0f10f03
     """
     Sample k items for each user with probability proportional to the relevance score.
 
