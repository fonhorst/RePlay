import collections
import logging
<<<<<<< HEAD
import os
import shutil
from abc import ABC, abstractmethod
from contextlib import contextmanager
=======
import pickle
>>>>>>> 57f26a1f
from dataclasses import dataclass
from datetime import datetime
from enum import Enum
from typing import Any, Dict, List, Optional, Set, Tuple, Union

import numpy as np
import pandas as pd
import pyspark.sql.types as st
from numpy.random import default_rng
from pyarrow import fs
from pyspark.ml.linalg import DenseVector, Vectors, VectorUDT
from pyspark.sql import Column, DataFrame, Window, functions as sf
from pyspark.sql import SparkSession
# noinspection PyUnresolvedReferences
from pyspark.sql.column import _to_java_column, _to_seq
from scipy.sparse import csr_matrix

from replay.constants import AnyDataFrame, NumType, REC_SCHEMA
from replay.session_handler import State

# pylint: disable=invalid-name

logger = logging.getLogger("replay")


def convert2spark(data_frame: Optional[AnyDataFrame]) -> Optional[DataFrame]:
    """
    Converts Pandas DataFrame to Spark DataFrame

    :param data_frame: pandas DataFrame
    :return: converted data
    """
    if data_frame is None:
        return None
    if isinstance(data_frame, DataFrame):
        return data_frame
    spark = State().session
    return spark.createDataFrame(data_frame)  # type: ignore


def get_distinct_values_in_column(
    dataframe: DataFrame, column: str
) -> Set[Any]:
    """
    Get unique values from a column as a set.

    :param dataframe: spark DataFrame
    :param column: column name
    :return: set of unique values
    """
    return {
        row[column] for row in (dataframe.select(column).distinct().collect())
    }


def func_get(vector: np.ndarray, i: int) -> float:
    """
    helper function for Spark UDF to get element by index

    :param vector: Scala vector or numpy array
    :param i: index in a vector
    :returns: element value
    """
    return float(vector[i])


def get_top_k(
    dataframe: DataFrame,
    partition_by_col: Column,
    order_by_col: List[Column],
    k: int,
) -> DataFrame:
    """
    Return top ``k`` rows for each entity in ``partition_by_col`` ordered by
    ``order_by_col``.

    >>> from replay.session_handler import State
    >>> spark = State().session
    >>> log = spark.createDataFrame([(1, 2, 1.), (1, 3, 1.), (1, 4, 0.5), (2, 1, 1.)]).toDF("user_id", "item_id", "relevance")
    >>> log.show()
    +-------+-------+---------+
    |user_id|item_id|relevance|
    +-------+-------+---------+
    |      1|      2|      1.0|
    |      1|      3|      1.0|
    |      1|      4|      0.5|
    |      2|      1|      1.0|
    +-------+-------+---------+
    <BLANKLINE>
    >>> get_top_k(dataframe=log,
    ...    partition_by_col=sf.col('user_id'),
    ...    order_by_col=[sf.col('relevance').desc(), sf.col('item_id').desc()],
    ...    k=1).orderBy('user_id').show()
    +-------+-------+---------+
    |user_id|item_id|relevance|
    +-------+-------+---------+
    |      1|      3|      1.0|
    |      2|      1|      1.0|
    +-------+-------+---------+
    <BLANKLINE>

    :param dataframe: spark dataframe to filter
    :param partition_by_col: spark column to partition by
    :param order_by_col: list of spark columns to orted by
    :param k: number of first rows for each entity in ``partition_by_col`` to return
    :return: filtered spark dataframe
    """
    return (
        dataframe.withColumn(
            "temp_rank",
            sf.row_number().over(
                Window.partitionBy(partition_by_col).orderBy(*order_by_col)
            ),
        )
        .filter(sf.col("temp_rank") <= k)
        .drop("temp_rank")
    )


def get_top_k_recs(recs: DataFrame, k: int, id_type: str = "idx") -> DataFrame:
    """
    Get top k recommendations by `relevance`.

    :param recs: recommendations DataFrame
        `[user_id, item_id, relevance]`
    :param k: length of a recommendation list
    :param id_type: id or idx
    :return: top k recommendations `[user_id, item_id, relevance]`
    """
    return get_top_k(
        dataframe=recs,
        partition_by_col=sf.col(f"user_{id_type}"),
        order_by_col=[sf.col("relevance").desc()],
        k=k,
    )


def delete_folder(path: str):
    filesystem, uri, prefixless_path = get_filesystem(path)

    if filesystem == FileSystem.HDFS:
        fs.HadoopFileSystem().delete_dir(path)
    else:
        fs.LocalFileSystem().delete_dir(path)


def create_folder(path: str, delete_if_exists: bool = False, exists_ok: bool = False):
    filesystem, uri, prefixless_path = get_filesystem(path)

    is_exists = do_path_exists(path)
    if is_exists and delete_if_exists:
        delete_folder(path)
    elif is_exists and not exists_ok:
        raise FileExistsError(f"The path already exists: {path}")

    if filesystem == FileSystem.HDFS:
        fs.HadoopFileSystem().create_dir(uri)
    else:
        fs.LocalFileSystem().create_dir(prefixless_path)


@sf.udf(returnType=st.DoubleType())
def vector_dot(one: DenseVector, two: DenseVector) -> float:
    """
    dot product of two column vectors

    >>> from replay.session_handler import State
    >>> from pyspark.ml.linalg import Vectors
    >>> spark = State().session
    >>> input_data = (
    ...     spark.createDataFrame([(Vectors.dense([1.0, 2.0]), Vectors.dense([3.0, 4.0]))])
    ...     .toDF("one", "two")
    ... )
    >>> input_data.dtypes
    [('one', 'vector'), ('two', 'vector')]
    >>> input_data.show()
    +---------+---------+
    |      one|      two|
    +---------+---------+
    |[1.0,2.0]|[3.0,4.0]|
    +---------+---------+
    <BLANKLINE>
    >>> output_data = input_data.select(vector_dot("one", "two").alias("dot"))
    >>> output_data.schema
    StructType(List(StructField(dot,DoubleType,true)))
    >>> output_data.show()
    +----+
    | dot|
    +----+
    |11.0|
    +----+
    <BLANKLINE>

    :param one: vector one
    :param two: vector two
    :returns: dot product
    """
    return float(one.dot(two))


@sf.udf(returnType=VectorUDT())  # type: ignore
def vector_mult(
    one: Union[DenseVector, NumType], two: DenseVector
) -> DenseVector:
    """
    elementwise vector multiplication

    >>> from replay.session_handler import State
    >>> from pyspark.ml.linalg import Vectors
    >>> spark = State().session
    >>> input_data = (
    ...     spark.createDataFrame([(Vectors.dense([1.0, 2.0]), Vectors.dense([3.0, 4.0]))])
    ...     .toDF("one", "two")
    ... )
    >>> input_data.dtypes
    [('one', 'vector'), ('two', 'vector')]
    >>> input_data.show()
    +---------+---------+
    |      one|      two|
    +---------+---------+
    |[1.0,2.0]|[3.0,4.0]|
    +---------+---------+
    <BLANKLINE>
    >>> output_data = input_data.select(vector_mult("one", "two").alias("mult"))
    >>> output_data.schema
    StructType(List(StructField(mult,VectorUDT,true)))
    >>> output_data.show()
    +---------+
    |     mult|
    +---------+
    |[3.0,8.0]|
    +---------+
    <BLANKLINE>

    :param one: vector one
    :param two: vector two
    :returns: result
    """
    return one * two


def multiply_scala_udf(scalar, vector):
    sc = SparkSession.getActiveSession().sparkContext
    _f = sc._jvm.org.apache.spark.replay.utils.ScalaPySparkUDFs.multiplyUDF()
    return Column(_f.apply(_to_seq(sc, [scalar, vector], _to_java_column)))


@sf.udf(returnType=st.ArrayType(st.DoubleType()))
def array_mult(first: st.ArrayType, second: st.ArrayType):
    """
    elementwise array multiplication

    >>> from replay.session_handler import State
    >>> spark = State().session
    >>> input_data = (
    ...     spark.createDataFrame([([1.0, 2.0], [3.0, 4.0])])
    ...     .toDF("one", "two")
    ... )
    >>> input_data.dtypes
    [('one', 'array<double>'), ('two', 'array<double>')]
    >>> input_data.show()
    +----------+----------+
    |       one|       two|
    +----------+----------+
    |[1.0, 2.0]|[3.0, 4.0]|
    +----------+----------+
    <BLANKLINE>
    >>> output_data = input_data.select(array_mult("one", "two").alias("mult"))
    >>> output_data.schema
    StructType(List(StructField(mult,ArrayType(DoubleType,true),true)))
    >>> output_data.show()
    +----------+
    |      mult|
    +----------+
    |[3.0, 8.0]|
    +----------+
    <BLANKLINE>

    :param first: first array
    :param second: second array
    :returns: result
    """

    return [first[i] * second[i] for i in range(len(first))]


def get_log_info(
    log: DataFrame, user_col="user_idx", item_col="item_idx"
) -> str:
    """
    Basic log statistics

    >>> from replay.session_handler import State
    >>> spark = State().session
    >>> log = spark.createDataFrame([(1, 2), (3, 4), (5, 2)]).toDF("user_idx", "item_idx")
    >>> log.show()
    +--------+--------+
    |user_idx|item_idx|
    +--------+--------+
    |       1|       2|
    |       3|       4|
    |       5|       2|
    +--------+--------+
    <BLANKLINE>
    >>> get_log_info(log)
    'total lines: 3, total users: 3, total items: 2'

    :param log: interaction log containing ``user_idx`` and ``item_idx``
    :param user_col: name of a columns containing users' identificators
    :param item_col: name of a columns containing items' identificators

    :returns: statistics string
    """
    cnt = log.count()
    user_cnt = log.select(user_col).distinct().count()
    item_cnt = log.select(item_col).distinct().count()
    return ", ".join(
        [
            f"total lines: {cnt}",
            f"total users: {user_cnt}",
            f"total items: {item_cnt}",
        ]
    )


def get_stats(
    log: DataFrame, group_by: str = "user_id", target_column: str = "relevance"
) -> DataFrame:
    """
    Calculate log statistics: min, max, mean, median ratings, number of ratings.
    >>> from replay.session_handler import get_spark_session, State
    >>> spark = get_spark_session(1, 1)
    >>> test_df = (spark.
    ...   createDataFrame([(1, 2, 1), (1, 3, 3), (1, 1, 2), (2, 3, 2)])
    ...   .toDF("user_id", "item_id", "rel")
    ...   )
    >>> get_stats(test_df, target_column='rel').show()
    +-------+--------+-------+-------+---------+----------+
    |user_id|mean_rel|max_rel|min_rel|count_rel|median_rel|
    +-------+--------+-------+-------+---------+----------+
    |      1|     2.0|      3|      1|        3|         2|
    |      2|     2.0|      2|      2|        1|         2|
    +-------+--------+-------+-------+---------+----------+
    <BLANKLINE>
    >>> get_stats(test_df, group_by='item_id', target_column='rel').show()
    +-------+--------+-------+-------+---------+----------+
    |item_id|mean_rel|max_rel|min_rel|count_rel|median_rel|
    +-------+--------+-------+-------+---------+----------+
    |      2|     1.0|      1|      1|        1|         1|
    |      3|     2.5|      3|      2|        2|         2|
    |      1|     2.0|      2|      2|        1|         2|
    +-------+--------+-------+-------+---------+----------+
    <BLANKLINE>

    :param log: spark DataFrame with ``user_id``, ``item_id`` and ``relevance`` columns
    :param group_by: column to group data by, ``user_id`` or ``item_id``
    :param target_column: column with interaction ratings
    :return: spark DataFrame with statistics
    """
    agg_functions = {
        "mean": sf.avg,
        "max": sf.max,
        "min": sf.min,
        "count": sf.count,
    }
    agg_functions_list = [
        func(target_column).alias(str(name + "_" + target_column))
        for name, func in agg_functions.items()
    ]
    agg_functions_list.append(
        sf.expr(f"percentile_approx({target_column}, 0.5)").alias(
            "median_" + target_column
        )
    )

    return log.groupBy(group_by).agg(*agg_functions_list)


def check_numeric(feature_table: DataFrame) -> None:
    """
    Check if spark DataFrame columns are of NumericType
    :param feature_table: spark DataFrame
    """
    for column in feature_table.columns:
        if not isinstance(
            feature_table.schema[column].dataType, st.NumericType
        ):
            raise ValueError(
                f"""Column {column} has type {feature_table.schema[
            column].dataType}, that is not numeric."""
            )


def to_csr(
    log: DataFrame,
    user_count: Optional[int] = None,
    item_count: Optional[int] = None,
) -> csr_matrix:
    """
    Convert DataFrame to csr matrix

    >>> import pandas as pd
    >>> from replay.utils import convert2spark
    >>> data_frame = pd.DataFrame({"user_idx": [0, 1], "item_idx": [0, 2], "relevance": [1, 2]})
    >>> data_frame = convert2spark(data_frame)
    >>> m = to_csr(data_frame)
    >>> m.toarray()
    array([[1, 0, 0],
           [0, 0, 2]])

    :param log: interaction log with ``user_idx``, ``item_idx`` and
    ``relevance`` columns
    :param user_count: number of rows in resulting matrix
    :param item_count: number of columns in resulting matrix
    """
    pandas_df = log.select("user_idx", "item_idx", "relevance").toPandas()
    row_count = int(
        user_count
        if user_count is not None
        else pandas_df["user_idx"].max() + 1
    )
    col_count = int(
        item_count
        if item_count is not None
        else pandas_df["item_idx"].max() + 1
    )
    return csr_matrix(
        (
            pandas_df["relevance"],
            (pandas_df["user_idx"], pandas_df["item_idx"]),
        ),
        shape=(row_count, col_count),
    )


def horizontal_explode(
    data_frame: DataFrame,
    column_to_explode: str,
    prefix: str,
    other_columns: List[Column],
) -> DataFrame:
    """
    Transform a column with an array of values into separate columns.
    Each array must contain the same amount of values.

    >>> from replay.session_handler import State
    >>> spark = State().session
    >>> input_data = (
    ...     spark.createDataFrame([(5, [1.0, 2.0]), (6, [3.0, 4.0])])
    ...     .toDF("id_col", "array_col")
    ... )
    >>> input_data.show()
    +------+----------+
    |id_col| array_col|
    +------+----------+
    |     5|[1.0, 2.0]|
    |     6|[3.0, 4.0]|
    +------+----------+
    <BLANKLINE>
    >>> horizontal_explode(input_data, "array_col", "element", [sf.col("id_col")]).show()
    +------+---------+---------+
    |id_col|element_0|element_1|
    +------+---------+---------+
    |     5|      1.0|      2.0|
    |     6|      3.0|      4.0|
    +------+---------+---------+
    <BLANKLINE>

    :param data_frame: input DataFrame
    :param column_to_explode: column with type ``array``
    :param prefix: prefix used for new columns, suffix is an integer
    :param other_columns: columns to select beside newly created
    :returns: DataFrame with elements from ``column_to_explode``
    """
    num_columns = len(data_frame.select(column_to_explode).head()[0])
    return data_frame.select(
        *other_columns,
        *[
            sf.element_at(column_to_explode, i + 1).alias(f"{prefix}_{i}")
            for i in range(num_columns)
        ],
    )


def join_or_return(first, second, on, how):
    """
    Safe wrapper for join of two DataFrames if ``second`` parameter is None it returns ``first``.

    :param first: Spark DataFrame
    :param second: Spark DataFrame
    :param on: name of the join column
    :param how: type of join
    :return: Spark DataFrame
    """
    if second is None:
        return first
    return first.join(second, on=on, how=how)


def fallback(
    base: DataFrame, fill: DataFrame, k: int, id_type: str = "idx"
) -> DataFrame:
    """
    Fill missing recommendations for users that have less than ``k`` recommended items.
    Score values for the fallback model may be decreased to preserve sorting.

    :param base: base recommendations that need to be completed
    :param fill: extra recommendations
    :param k: desired recommendation list lengths for each user
    :param id_type: id or idx
    :return: augmented recommendations
    """
    if fill is None:
        return base
    if base.count() == 0:
        return get_top_k_recs(fill, k, id_type)
    margin = 0.1
    min_in_base = base.agg({"relevance": "min"}).collect()[0][0]
    max_in_fill = fill.agg({"relevance": "max"}).collect()[0][0]
    diff = max_in_fill - min_in_base
    fill = fill.withColumnRenamed("relevance", "relevance_fallback")
    if diff >= 0:
        fill = fill.withColumn(
            "relevance_fallback", sf.col("relevance_fallback") - diff - margin
        )
    recs = base.join(
        fill, on=["user_" + id_type, "item_" + id_type], how="full_outer"
    )
    recs = recs.withColumn(
        "relevance", sf.coalesce("relevance", "relevance_fallback")
    ).select("user_" + id_type, "item_" + id_type, "relevance")
    recs = get_top_k_recs(recs, k, id_type)
    return recs


def cache_if_exists(dataframe: Optional[DataFrame]) -> Optional[DataFrame]:
    """
    Cache a DataFrame
    :param dataframe: Spark DataFrame or None
    :return: DataFrame or None
    """
    if dataframe is not None:
        return dataframe.cache()
    return dataframe


def unpersist_if_exists(dataframe: Optional[DataFrame]) -> None:
    """
    :param dataframe: DataFrame or None
    """
    if dataframe is not None and dataframe.is_cached:
        dataframe.unpersist()


def join_with_col_renaming(
    left: DataFrame,
    right: DataFrame,
    on_col_name: Union[str, List],
    how: str = "inner",
    suffix="join",
) -> DataFrame:
    """
    There is a bug in some Spark versions (e.g. 3.0.2), which causes errors
    in joins of DataFrames derived form the same DataFrame on the columns with the same name:
    https://issues.apache.org/jira/browse/SPARK-14948
    https://issues.apache.org/jira/browse/SPARK-36815.

    The function renames columns stated in `on_col_name` in one dataframe,
    performs join and removes renamed columns.

    :param left: left-side dataframe
    :param right: right-side dataframe
    :param on_col_name: column names to join on
    :param how: join type
    :param suffix: suffix added to `on_col_name` values to name temporary column
    :return: join result
    """
    if isinstance(on_col_name, str):
        on_col_name = [on_col_name]

    on_condition = sf.lit(True)
    for name in on_col_name:
        if how == "right":
            left = left.withColumnRenamed(name, f"{name}_{suffix}")
        else:
            right = right.withColumnRenamed(name, f"{name}_{suffix}")
        on_condition &= sf.col(name) == sf.col(f"{name}_{suffix}")

    return (left.join(right, on=on_condition, how=how)).drop(
        *[f"{name}_{suffix}" for name in on_col_name]
    )


def add_to_date(
    dataframe: DataFrame,
    column_name: str,
    base_date: str,
    base_date_format: Optional[str] = None,
) -> DataFrame:
    """
    Get user or item features from replay model.
    If a model can return both user and item embeddings,
    elementwise multiplication can be performed too.
    If a model can't return embedding for specific user/item, zero vector is returned.
    Treats column ``column_name`` as a number of days after the ``base_date``.
    Converts ``column_name`` to TimestampType with
    ``base_date`` + values of the ``column_name``.

    >>> from replay.session_handler import State
    >>> from pyspark.sql.types import IntegerType
    >>> spark = State().session
    >>> input_data = (
    ...     spark.createDataFrame([5, 6], IntegerType())
    ...     .toDF("days")
    ... )
    >>> input_data.show()
    +----+
    |days|
    +----+
    |   5|
    |   6|
    +----+
    <BLANKLINE>
    >>> add_to_date(input_data, 'days', '2021/09/01', 'yyyy/MM/dd').show()
    +-------------------+
    |               days|
    +-------------------+
    |2021-09-06 00:00:00|
    |2021-09-07 00:00:00|
    +-------------------+
    <BLANKLINE>

    :param dataframe: spark dataframe
    :param column_name: name of a column with numbers
        to add to the ``base_date``
    :param base_date: str with the date to add to
    :param base_date_format: base date pattern to parse
    :return: dataframe with new ``column_name`` converted to TimestampType
    """
    dataframe = (
        dataframe.withColumn(
            "tmp", sf.to_timestamp(sf.lit(base_date), format=base_date_format)
        )
        .withColumn(
            column_name,
            sf.to_timestamp(sf.expr(f"date_add(tmp, {column_name})")),
        )
        .drop("tmp")
    )
    return dataframe


def process_timestamp_column(
    dataframe: DataFrame,
    column_name: str,
    date_format: Optional[str] = None,
) -> DataFrame:
    """
    Convert ``column_name`` column of numeric/string/timestamp type
    to TimestampType.
    Return original ``dataframe`` if the column has TimestampType.
    Treats numbers as unix timestamp, treats strings as
    a string representation of dates in ``date_format``.
    Date format is inferred by pyspark if not defined by ``date_format``.

    :param dataframe: spark dataframe
    :param column_name: name of ``dataframe`` column to convert
    :param date_format: datetime pattern passed to
        ``to_timestamp`` pyspark sql function
    :return: dataframe with updated column ``column_name``
    """
    if column_name not in dataframe.columns:
        raise ValueError(f"Column {column_name} not found")

    # no conversion needed
    if isinstance(dataframe.schema[column_name].dataType, st.TimestampType):
        return dataframe

    # unix timestamp
    if isinstance(dataframe.schema[column_name].dataType, st.NumericType):
        return dataframe.withColumn(
            column_name, sf.to_timestamp(sf.from_unixtime(sf.col(column_name)))
        )

    # datetime in string format
    dataframe = dataframe.withColumn(
        column_name,
        sf.to_timestamp(sf.col(column_name), format=date_format),
    )
    return dataframe


@sf.udf(returnType=VectorUDT())
def list_to_vector_udf(array: st.ArrayType) -> DenseVector:
    """
    convert spark array to vector

    :param array: spark Array to convert
    :return:  spark DenseVector
    """
    return Vectors.dense(array)


@sf.udf(returnType=st.FloatType())
def vector_squared_distance(first: DenseVector, second: DenseVector) -> float:
    """
    :param first: first vector
    :param second: second vector
    :returns: squared distance value
    """
    return float(first.squared_distance(second))


@sf.udf(returnType=st.FloatType())
def vector_euclidean_distance_similarity(
    first: DenseVector, second: DenseVector
) -> float:
    """
    :param first: first vector
    :param second: second vector
    :returns: 1/(1 + euclidean distance value)
    """
    return 1 / (1 + float(first.squared_distance(second)) ** 0.5)


@sf.udf(returnType=st.FloatType())
def cosine_similarity(first: DenseVector, second: DenseVector) -> float:
    """
    :param first: first vector
    :param second: second vector
    :returns: cosine similarity value
    """
    num = first.dot(second)
    denom = first.dot(first) ** 0.5 * second.dot(second) ** 0.5
    return float(num / denom)


def cache_temp_view(df: DataFrame, name: str) -> None:
    """
    Create Spark SQL temporary view with `name` and cache it
    """
    spark = State().session
    df.createOrReplaceTempView(name)
    spark.sql(f"cache table {name}")


def drop_temp_view(temp_view_name: str) -> None:
    """
    Uncache and drop Spark SQL temporary view
    """
    spark = State().session
    spark.catalog.dropTempView(temp_view_name)


class log_exec_timer:
    def __init__(self, name: Optional[str] = None):
        self.name = name
        self._start = None
        self._duration = None

    def __enter__(self):
        self._start = datetime.now()
        return self

    def __exit__(self, type, value, traceback):
        self._duration = (datetime.now() - self._start).total_seconds()
        msg = (
            f"Exec time of {self.name}: {self._duration}"
            if self.name
            else f"Exec time: {self._duration}"
        )
        logger.info(msg)

    @property
    def duration(self):
        return self._duration


@contextmanager
def JobGroup(group_id: str, description: str):
    sc = SparkSession.getActiveSession().sparkContext
    sc.setJobGroup(group_id, description)
    yield
    sc._jsc.clearJobGroup()


def get_number_of_allocated_executors(spark: SparkSession):
    sc = spark._jsc.sc()
    return (
        len(
            [
                executor.host()
                for executor in sc.statusTracker().getExecutorInfos()
            ]
        )
        - 1
    )


class FileSystem(Enum):
    HDFS = 1
    LOCAL = 2


def get_default_fs() -> str:
    spark = SparkSession.getActiveSession()
    hadoop_conf = spark._jsc.hadoopConfiguration()
    default_fs = hadoop_conf.get("fs.defaultFS")
    logger.debug(f"hadoop_conf.get('fs.defaultFS'): {default_fs}")
    return default_fs


@dataclass(frozen=True)
class FileInfo:
    path: str
    filesystem: FileSystem
    hdfs_uri: str = None


def get_filesystem(path: str) -> FileInfo:  # Tuple[FileSystem, Optional[str], str]
    """Analyzes path and hadoop config and return tuple of `filesystem`,
    `hdfs uri` (if filesystem is hdfs) and `cleaned path` (without prefix).

    For example:

    >>> path = 'hdfs://node21.bdcl:9000/tmp/file'
    >>> get_filesystem(path)
    FileInfo(path='/tmp/file', filesystem=<FileSystem.HDFS: 1>, hdfs_uri='hdfs://node21.bdcl:9000')
    or
    >>> path = 'file:///tmp/file'
    >>> get_filesystem(path)
    FileInfo(path='/tmp/file', filesystem=<FileSystem.LOCAL: 2>, hdfs_uri=None)

    Args:
        path (str): path to file on hdfs or local disk

    Returns:
        Tuple[int, Optional[str], str]: `filesystem id`,
    `hdfs uri` (if filesystem is hdfs) and `cleaned path` (without prefix)
    """
    prefix_len = 7  # 'hdfs://' and 'file://' length
    if path.startswith("hdfs://"):
        if path.startswith("hdfs:///"):
            default_fs = get_default_fs()
            if default_fs.startswith("hdfs://"):
                return FileInfo(path[prefix_len:], FileSystem.HDFS, default_fs)
            else:
                raise Exception(
                    f"Can't get default hdfs uri for path = '{path}'. "
                    "Specify an explicit path, such as 'hdfs://host:port/dir/file', "
                    "or set 'fs.defaultFS' in hadoop configuration."
                )
        else:
            hostname = path[prefix_len:].split("/", 1)[0]
            hdfs_uri = "hdfs://" + hostname
            return FileInfo(path[len(hdfs_uri):], FileSystem.HDFS, hdfs_uri)
    elif path.startswith("file://"):
        return FileInfo(path[prefix_len:], FileSystem.LOCAL)
    else:
        default_fs = get_default_fs()
        if default_fs.startswith("hdfs://"):
            return FileInfo(path, FileSystem.HDFS, default_fs)
        else:
            return FileInfo(path, FileSystem.LOCAL)


def sample_top_k_recs(pairs: DataFrame, k: int, seed: int = None):
    """
    Sample k items for each user with probability proportional to the relevance score.

    Motivation: sometimes we have a pre-defined list of items for each user
    and could use `predict_pairs` method of RePlay models to score them.
    After that we could select top K most relevant items for each user
    with `replay.utils.get_top_k_recs` or sample them with
    probabilities proportional to their relevance score
    with `replay.utils.sample_top_k_recs` to get more diverse recommendations.

    :param pairs: spark dataframe with columns ``[user_idx, item_idx, relevance]``
    :param k: number of items for each user to return
    :param seed: random seed
    :return:  spark dataframe with columns ``[user_idx, item_idx, relevance]``
    """
    pairs = pairs.withColumn(
        "probability",
        sf.col("relevance")
        / sf.sum("relevance").over(Window.partitionBy("user_idx")),
    )

    def grouped_map(pandas_df: pd.DataFrame) -> pd.DataFrame:
        user_idx = pandas_df["user_idx"][0]

        if seed is not None:
            local_rng = default_rng(seed + user_idx)
        else:
            local_rng = default_rng()

        items_positions = local_rng.choice(
            np.arange(pandas_df.shape[0]),
            size=min(k, pandas_df.shape[0]),
            p=pandas_df["probability"].values,
            replace=False,
        )

        return pd.DataFrame(
            {
                "user_idx": k * [user_idx],
                "item_idx": pandas_df["item_idx"].values[items_positions],
                "relevance": pandas_df["relevance"].values[items_positions],
            }
        )

    recs = pairs.groupby("user_idx").applyInPandas(grouped_map, REC_SCHEMA)

    return recs


def unionify(df: DataFrame, df_2: Optional[DataFrame] = None) -> DataFrame:
    if df_2 is not None:
        df = df.unionByName(df_2)
    return df


@contextmanager
def unpersist_after(dfs: Dict[str, Optional[DataFrame]]):
    yield

    for df in dfs.values():
        if df is not None:
            df.unpersist()


<<<<<<< HEAD
class AbleToSaveAndLoad(ABC):
    @classmethod
    @abstractmethod
    def load(cls, path: str, spark: Optional[SparkSession] = None):
        """
            load an instance of this class from saved state

            :return: an instance of the current class
        """

    @abstractmethod
    def save(self, path: str, overwrite: bool = False, spark: Optional[SparkSession] = None):
        """
            Saves the current instance
        """

    @staticmethod
    def _get_spark_session() -> SparkSession:
        return State().session

    @classmethod
    def _validate_classname(cls, classname: str):
        assert classname == cls.get_classname()

    @classmethod
    def get_classname(cls):
        return ".".join([cls.__module__, cls.__name__])


def prepare_dir(path):
    """
    Create empty `path` dir
    """
    if os.path.exists(path):
        shutil.rmtree(path)
    os.makedirs(path)


def get_class_by_name(classname: str) -> type:
    parts = classname.split(".")
    module = ".".join(parts[:-1])
    m = __import__(module)
    for comp in parts[1:]:
        m = getattr(m, comp)
    return m


def do_path_exists(path: str) -> bool:
    spark = State().session

    # due to the error: pyspark.sql.utils.IllegalArgumentException: Wrong FS: file:/...
    if path.startswith("file:/"):
        return os.path.exists(path)

    fs = spark._jvm.org.apache.hadoop.fs.FileSystem.get(spark._jsc.hadoopConfiguration())
    is_exists = fs.exists(spark._jvm.org.apache.hadoop.fs.Path(path))
    return is_exists


def list_folder(path: str) -> List[str]:
    """
        List files in a given directory
        :path: a directory to list files in
        :return: names of files from the given directory (not absolute names)
    """
    spark = State().session
    fs = spark._jvm.org.apache.hadoop.fs.FileSystem.get(spark._jsc.hadoopConfiguration())
    base_path = spark._jvm.org.apache.hadoop.fs.Path(path)

    if not fs.isDirectory(base_path):
        raise RuntimeError(f"The path is not directory. Cannot list it. The path: {path}")

    entries = fs.listStatus(base_path)
    files = [entry.getPath().getName() for entry in entries]
    return files


def save_transformer(
        transformer: AbleToSaveAndLoad,
        path: str,
        overwrite: bool = False):

    logger.info(f"Saving transformer on path: {path}")
    spark = State().session

    is_exists = do_path_exists(path)

    if is_exists and not overwrite:
        raise FileExistsError(f"Path '{path}' already exists. Mode is 'overwrite = False'.")
    elif is_exists:
        delete_folder(path)

    create_folder(path)

    spark.createDataFrame([{
        "classname": transformer.get_classname()
    }]).write.parquet(os.path.join(path, "metadata.parquet"))

    transformer.save(os.path.join(path, "transformer"), overwrite, spark=spark)
    logger.info(f"The transformer is saved on path {path}")


def load_transformer(path: str):
    spark = State().session
    metadata_row = spark.read.parquet(os.path.join(path, "metadata.parquet")).first().asDict()
    clazz = get_class_by_name(metadata_row["classname"])
    instance = clazz.load(os.path.join(path, "transformer"), spark)
    return instance
=======
def save_picklable_to_parquet(obj: Any, path: str) -> None:
    """
    Function dumps object to disk or hdfs in parquet format.

    Args:
        obj: object to be saved
        path: path to dump
    """
    sc = SparkSession.getActiveSession().sparkContext
    # We can use `RDD.saveAsPickleFile`, but it has no "overwrite" parameter
    pickled_instance = pickle.dumps(obj)
    Record = collections.namedtuple("Record", ["data"])
    rdd = sc.parallelize([Record(pickled_instance)])
    instance_df = rdd.map(lambda rec: Record(bytearray(rec.data))).toDF()
    instance_df.write.mode("overwrite").parquet(path)


def load_pickled_from_parquet(path: str) -> Any:
    """
    Function loads object from disk or hdfs, what was dumped via `save_picklable_to_parquet` function.

    Args:
        path: source path

    Returns: unpickled object

    """
    spark = SparkSession.getActiveSession()
    df = spark.read.parquet(path)
    pickled_instance = df.rdd.map(lambda row: bytes(row.data)).first()
    return pickle.loads(pickled_instance)
>>>>>>> 57f26a1f
<|MERGE_RESOLUTION|>--- conflicted
+++ resolved
@@ -1,21 +1,21 @@
 import collections
 import logging
-<<<<<<< HEAD
 import os
+import pickle
 import shutil
 from abc import ABC, abstractmethod
 from contextlib import contextmanager
-=======
-import pickle
->>>>>>> 57f26a1f
 from dataclasses import dataclass
+from typing import Any, Dict, List, Optional, Set, Tuple, Union
 from datetime import datetime
 from enum import Enum
-from typing import Any, Dict, List, Optional, Set, Tuple, Union
 
 import numpy as np
 import pandas as pd
 import pyspark.sql.types as st
+
+from contextlib import contextmanager
+from pyspark.sql import SparkSession
 from numpy.random import default_rng
 from pyarrow import fs
 from pyspark.ml.linalg import DenseVector, Vectors, VectorUDT
@@ -27,6 +27,8 @@
 
 from replay.constants import AnyDataFrame, NumType, REC_SCHEMA
 from replay.session_handler import State
+# noinspection PyUnresolvedReferences
+from pyspark.sql.column import _to_java_column, _to_seq
 
 # pylint: disable=invalid-name
 
@@ -939,7 +941,6 @@
             df.unpersist()
 
 
-<<<<<<< HEAD
 class AbleToSaveAndLoad(ABC):
     @classmethod
     @abstractmethod
@@ -1048,7 +1049,7 @@
     clazz = get_class_by_name(metadata_row["classname"])
     instance = clazz.load(os.path.join(path, "transformer"), spark)
     return instance
-=======
+
 def save_picklable_to_parquet(obj: Any, path: str) -> None:
     """
     Function dumps object to disk or hdfs in parquet format.
@@ -1079,5 +1080,4 @@
     spark = SparkSession.getActiveSession()
     df = spark.read.parquet(path)
     pickled_instance = df.rdd.map(lambda row: bytes(row.data)).first()
-    return pickle.loads(pickled_instance)
->>>>>>> 57f26a1f
+    return pickle.loads(pickled_instance)