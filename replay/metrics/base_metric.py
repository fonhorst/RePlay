--- conflicted
+++ resolved
@@ -9,7 +9,6 @@
 import pandas as pd
 from pyspark.sql import Column
 from pyspark.sql import DataFrame
-from pyspark.sql import Window
 from pyspark.sql import functions as sf
 from pyspark.sql import types as st
 from pyspark.sql.types import DataType
@@ -121,46 +120,6 @@
     :return:  ``[user_idx, pred, ground_truth]``
     """
     recommendations = convert2spark(recommendations)
-<<<<<<< HEAD
-    ground_truth = convert2spark(ground_truth)
-    true_items_by_users = ground_truth.groupby("user_idx").agg(
-        sf.collect_set("item_idx").alias("ground_truth")
-    )
-    # sort_udf = sf.udf(
-    #     sorter,
-    #     returnType=st.ArrayType(ground_truth.schema["item_idx"].dataType),
-    # )
-
-    recommendations = get_top_k_recs(recommendations, k=max_k)
-    # recommendations = (
-    #     recommendations.groupby("user_idx")
-    #     .agg(sf.collect_list(sf.struct("relevance", "item_idx")).alias("pred"))
-    #     .select("user_idx", sort_udf(sf.col("pred")).alias("pred"))
-    #     .join(true_items_by_users, how="right", on=["user_idx"])
-    # )
-    recommendations = (
-        recommendations.withColumn("_num", sf.row_number().over(
-            Window.partitionBy("user_idx", "item_idx").orderBy("relevance"))).where(sf.col("_num") == 1)
-        .drop("_num")  # deduplicating
-        .groupby("user_idx")
-        .agg(sf.collect_list(sf.struct("relevance", "item_idx")).alias(
-            "pred"))  # .select("user_idx", sort_udf(sf.col("pred")).alias("pred"))
-        .withColumn('pred', sf.reverse(sf.array_sort('pred')))  # sort
-        .withColumn('pred', sf.col('pred.item_idx'))  # get item_idx only
-        .withColumn("pred", sf.col("pred").cast(st.ArrayType(ground_truth.schema["item_idx"].dataType, True)))
-        .join(true_items_by_users, how="right", on=["user_idx"])
-    )
-
-
-    return recommendations.withColumn(
-        "pred",
-        sf.coalesce(
-            "pred",
-            sf.array().cast(
-                st.ArrayType(ground_truth.schema["item_idx"].dataType)
-            ),
-        ),
-=======
     # if there are duplicates in recommendations,
     # we will leave fewer than k recommendations after sort_udf
     recommendations = get_top_k_recs(recommendations, k=max_k)
@@ -179,7 +138,6 @@
 
     return fill_na_with_empty_array(
         joined, "pred", recommendations.schema["item_idx"].dataType
->>>>>>> 2f160765
     )
 
 
