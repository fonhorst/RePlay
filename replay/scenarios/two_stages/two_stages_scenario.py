# pylint: disable=too-many-lines
import os
import pickle
from collections.abc import Iterable
from typing import Dict, Optional, Tuple, List, Union, Any

import pyspark.sql.functions as sf
from pyspark.sql import DataFrame

from replay.constants import AnyDataFrame
from replay.data_preparator import ToNumericFeatureTransformer
from replay.history_based_fp import HistoryBasedFeaturesProcessor
from replay.metrics import Metric, Precision
from replay.models import ALSWrap, RandomRec, PopRec
from replay.models.base_rec import BaseRecommender, HybridRecommender
<<<<<<< HEAD
from replay.scenarios.two_stages.reranker import LamaWrap
=======
from replay.scenarios.two_stages.reranker import LamaWrap, ReRanker

>>>>>>> e6939729
from replay.session_handler import State
from replay.splitters import Splitter, UserSplitter
from replay.utils import (
    array_mult,
    cache_if_exists,
    fallback,
    get_log_info,
    get_top_k_recs,
    horizontal_explode,
    join_or_return,
    join_with_col_renaming,
    unpersist_if_exists, create_folder, save_transformer, do_path_exists, load_transformer, list_folder,
)


# pylint: disable=too-many-locals, too-many-arguments
def get_first_level_model_features(
    model: BaseRecommender,
    pairs: DataFrame,
    user_features: Optional[DataFrame] = None,
    item_features: Optional[DataFrame] = None,
    add_factors_mult: bool = True,
    prefix: str = "",
) -> DataFrame:
    """
    Get user and item embeddings from replay model.
    Can also compute elementwise multiplication between them with ``add_factors_mult`` parameter.
    Zero vectors are returned if a model does not have embeddings for specific users/items.

    :param model: trained model
    :param pairs: user-item pairs to get vectors for `[user_id/user_idx, item_id/item_id]`
    :param user_features: user features `[user_id/user_idx, feature_1, ....]`
    :param item_features: item features `[item_id/item_idx, feature_1, ....]`
    :param add_factors_mult: flag to add elementwise multiplication
    :param prefix: name to add to the columns
    :return: DataFrame
    """
    users = pairs.select("user_idx").distinct()
    items = pairs.select("item_idx").distinct()
    user_factors, user_vector_len = model._get_features_wrap(
        users, user_features
    )
    item_factors, item_vector_len = model._get_features_wrap(
        items, item_features
    )

    pairs_with_features = join_or_return(
        pairs, user_factors, how="left", on="user_idx"
    )
    pairs_with_features = join_or_return(
        pairs_with_features,
        item_factors,
        how="left",
        on="item_idx",
    )

    factors_to_explode = []
    if user_factors is not None:
        pairs_with_features = pairs_with_features.withColumn(
            "user_factors",
            sf.coalesce(
                sf.col("user_factors"),
                sf.array([sf.lit(0.0)] * user_vector_len),
            ),
        )
        factors_to_explode.append(("user_factors", "uf"))

    if item_factors is not None:
        pairs_with_features = pairs_with_features.withColumn(
            "item_factors",
            sf.coalesce(
                sf.col("item_factors"),
                sf.array([sf.lit(0.0)] * item_vector_len),
            ),
        )
        factors_to_explode.append(("item_factors", "if"))

    if model.__str__() == "LightFMWrap":
        pairs_with_features = (
            pairs_with_features.fillna({"user_bias": 0, "item_bias": 0})
            .withColumnRenamed("user_bias", f"{prefix}_user_bias")
            .withColumnRenamed("item_bias", f"{prefix}_item_bias")
        )

    if (
        add_factors_mult
        and user_factors is not None
        and item_factors is not None
    ):
        pairs_with_features = pairs_with_features.withColumn(
            "factors_mult",
            array_mult(sf.col("item_factors"), sf.col("user_factors")),
        )
        factors_to_explode.append(("factors_mult", "fm"))

    for col_name, feature_prefix in factors_to_explode:
        col_set = set(pairs_with_features.columns)
        col_set.remove(col_name)
        pairs_with_features = horizontal_explode(
            data_frame=pairs_with_features,
            column_to_explode=col_name,
            other_columns=[sf.col(column) for column in sorted(list(col_set))],
            prefix=f"{prefix}_{feature_prefix}",
        )

    return pairs_with_features


# pylint: disable=too-many-instance-attributes
class TwoStagesScenario(HybridRecommender):
    """
    *train*:

    1) take input ``log`` and split it into first_level_train and second_level_train
       default splitter splits each user's data 50/50
    2) train ``first_stage_models`` on ``first_stage_train``
    3) create negative examples to train second stage model using one of:

       - wrong recommendations from first stage
       - random examples

        use ``num_negatives`` to specify number of negatives per user
    4) augments dataset with features:

       - get 1 level recommendations for positive examples
         from second_level_train and for generated negative examples
       - add user and item features
       - generate statistical and pair features

    5) train ``TabularAutoML`` from LightAutoML

    *inference*:

    1) take ``log``
    2) generate candidates, their number can be specified with ``num_candidates``
    3) add features as in train
    4) get recommendations

    """

    can_predict_cold_users: bool = True
    can_predict_cold_items: bool = True

    # pylint: disable=too-many-arguments
    def __init__(
        self,
        train_splitter: Splitter = UserSplitter(
            item_test_size=0.5, shuffle=True, seed=42
        ),
        first_level_models: Union[
            List[BaseRecommender], BaseRecommender
        ] = ALSWrap(rank=128),
        fallback_model: Optional[BaseRecommender] = PopRec(),
        use_first_level_models_feat: Union[List[bool], bool] = False,
        second_model: Optional[ReRanker] = None,
        second_model_params: Optional[Union[Dict, str]] = None,
        second_model_config_path: Optional[str] = None,
        num_negatives: int = 100,
        negatives_type: str = "first_level",
        use_generated_features: bool = False,
        user_cat_features_list: Optional[List] = None,
        item_cat_features_list: Optional[List] = None,
        custom_features_processor: HistoryBasedFeaturesProcessor = None,
        seed: int = 123,
    ) -> None:
        """
        :param train_splitter: splitter to get ``first_level_train`` and ``second_level_train``.
            Default is random 50% split.
        :param first_level_models: model or a list of models
        :param fallback_model: model used to fill missing recommendations at first level models
        :param use_first_level_models_feat: flag or a list of flags to use
            features created by first level models
        :
        :param second_model_params: TabularAutoML parameters
        :param second_model_config_path: path to config file for TabularAutoML
        :param num_negatives: number of negative examples used during train
        :param negatives_type: negative examples creation strategy,``random``
            or most relevant examples from ``first-level``
        :param use_generated_features: flag to use generated features to train second level
        :param user_cat_features_list: list of user categorical features
        :param item_cat_features_list: list of item categorical features
        :param custom_features_processor: you can pass custom feature processor
        :param seed: random seed

        """
        self.train_splitter = train_splitter
        self.cached_list = []

        self.first_level_models = (
            first_level_models
            if isinstance(first_level_models, Iterable)
            else [first_level_models]
        )

        self.first_level_item_len = 0
        self.first_level_user_len = 0

        self.random_model = RandomRec(seed=seed)
        self.fallback_model = fallback_model
        self.first_level_user_features_transformer = (
            ToNumericFeatureTransformer()
        )
        self.first_level_item_features_transformer = (
            ToNumericFeatureTransformer()
        )

        if isinstance(use_first_level_models_feat, bool):
            self.use_first_level_models_feat = [
                use_first_level_models_feat
            ] * len(self.first_level_models)
        else:
            if len(self.first_level_models) != len(
                use_first_level_models_feat
            ):
                raise ValueError(
                    f"For each model from first_level_models specify "
                    f"flag to use first level features."
                    f"Length of first_level_models is {len(first_level_models)}, "
                    f"Length of use_first_level_models_feat is {len(use_first_level_models_feat)}"
                )

            self.use_first_level_models_feat = use_first_level_models_feat

        assert (second_model is not None) != (second_model_params or second_model_config_path), \
            "Either second_model should be defined or params for second models"
        if second_model:
            self.second_stage_model = second_model
        else:
            self.second_stage_model = LamaWrap(
                params=second_model_params, config_path=second_model_config_path
            )

        self.num_negatives = num_negatives
        if negatives_type not in ["random", "first_level"]:
            raise ValueError(
                f"Invalid negatives_type value: {negatives_type}. Use 'random' or 'first_level'"
            )
        self.negatives_type = negatives_type

        self.use_generated_features = use_generated_features
        self.features_processor = (
            custom_features_processor
            if custom_features_processor
            else HistoryBasedFeaturesProcessor(
                user_cat_features_list=user_cat_features_list,
                item_cat_features_list=item_cat_features_list,
            )
        )
        self.seed = seed

    # TO DO: add save/load for scenarios
    @property
    def _init_args(self):
        return {}

    def _save_model(self, path: str):
        from replay.model_handler import save
        spark = State().session
        create_folder(path)

        # save features
        if self.first_level_user_features_transformer is not None:
            save_transformer(
                self.first_level_user_features_transformer,
                os.path.join(path, "first_level_user_features_transformer")
            )

        if self.first_level_item_features_transformer is not None:
            save_transformer(
                self.first_level_item_features_transformer,
                os.path.join(path, "first_level_item_features_transformer")
            )

        if self.features_processor is not None:
            save_transformer(self.features_processor, os.path.join(path, "features_processor"))

        # Save first level models
        first_level_models_path = os.path.join(path, "first_level_models")
        create_folder(first_level_models_path)
        for i, model in enumerate(self.first_level_models):
            save(model, os.path.join(first_level_models_path, f"model_{i}"))

        # save auxillary models
        if self.random_model is not None:
            save(self.random_model, os.path.join(path, "random_model"))

        if self.fallback_model is not None:
            save(self.fallback_model, os.path.join(path, "fallback_model"))

        # save second stage model
        if self.second_stage_model is not None:
            save_transformer(self.second_stage_model, os.path.join(path, "second_stage_model"))

        # save general data and settings
        data = {
            "train_splitter": pickle.dumps(self.train_splitter),
            "first_level_item_len": self.first_level_item_len,
            "first_level_user_len": self.first_level_user_len,
            "use_first_level_models_feat": self.use_first_level_models_feat,
            "num_negatives": self.num_negatives,
            "negatives_type": self.negatives_type,
            "use_generated_features": self.use_generated_features,
            "seed": self.seed
        }

        spark.createDataFrame([data]).write.parquet(os.path.join(path, "data.parquet"))

    def _load_model(self, path: str):
        from replay.model_handler import load
        spark = State().session

        # load general data and settings
        data = spark.read.parquet(os.path.join(path, "data.parquet")).first().asDict()

        # load transformers for features
        comp_path = os.path.join(path, "first_level_user_features_transformer")
        first_level_user_features_transformer = load_transformer(comp_path) if do_path_exists(comp_path) else None

        comp_path = os.path.join(path, "first_level_item_features_transformer")
        first_level_item_features_transformer = load_transformer(comp_path) if do_path_exists(comp_path) else None

        comp_path = os.path.join(path, "features_processor")
        features_processor = load_transformer(comp_path) if do_path_exists(comp_path) else None

        # load first level models
        first_level_models_path = os.path.join(path, "first_level_models")
        if do_path_exists(first_level_models_path):
            model_paths = [
                os.path.join(first_level_models_path, model_path)
                for model_path in list_folder(first_level_models_path)
            ]
            first_level_models = [load(model_path) for model_path in model_paths]
        else:
            first_level_models = None

        # load auxillary models
        comp_path = os.path.join(path, "random_model")
        random_model = load(comp_path) if do_path_exists(comp_path) else None

        comp_path = os.path.join(path, "fallback_model")
        fallback_model = load(comp_path) if do_path_exists(comp_path) else None

        # load second stage model
        comp_path = os.path.join(path, "second_stage_model")
        second_stage_model = load_transformer(comp_path) if do_path_exists(comp_path) else None

        self.__dict__.update({
            **data,
            "first_level_user_features_transformer": first_level_user_features_transformer,
            "first_level_item_features_transformer": first_level_item_features_transformer,
            "features_processor": features_processor,
            "first_level_models": first_level_models,
            "random_model": random_model,
            "fallback_model": fallback_model,
            "second_stage_model": second_stage_model
        })

    # pylint: disable=too-many-locals
    def _add_features_for_second_level(
        self,
        log_to_add_features: DataFrame,
        log_for_first_level_models: DataFrame,
        user_features: DataFrame,
        item_features: DataFrame,
    ) -> DataFrame:
        """
        Added features are:
            - relevance from first level models
            - user and item features from first level models
            - dataset features
            - FeatureProcessor features

        :param log_to_add_features: input DataFrame``[user_idx, item_idx, timestamp, relevance]``
        :param log_for_first_level_models: DataFrame``[user_idx, item_idx, timestamp, relevance]``
        :param user_features: user features``[user_idx]`` + feature columns
        :param item_features: item features``[item_idx]`` + feature columns
        :return: DataFrame
        """
        self.logger.info("Generating features")
        full_second_level_train = log_to_add_features
        first_level_item_features_cached = cache_if_exists(
            self.first_level_item_features_transformer.transform(item_features)
        )
        first_level_user_features_cached = cache_if_exists(
            self.first_level_user_features_transformer.transform(user_features)
        )

        pairs = log_to_add_features.select("user_idx", "item_idx")
        for idx, model in enumerate(self.first_level_models):
            current_pred = self._predict_pairs_with_first_level_model(
                model=model,
                log=log_for_first_level_models,
                pairs=pairs,
                user_features=first_level_user_features_cached,
                item_features=first_level_item_features_cached,
            ).withColumnRenamed("relevance", f"rel_{idx}_{model}")
            full_second_level_train = full_second_level_train.join(
                sf.broadcast(current_pred),
                on=["user_idx", "item_idx"],
                how="left",
            )

            if self.use_first_level_models_feat[idx]:
                features = get_first_level_model_features(
                    model=model,
                    pairs=full_second_level_train.select(
                        "user_idx", "item_idx"
                    ),
                    user_features=first_level_user_features_cached,
                    item_features=first_level_item_features_cached,
                    prefix=f"m_{idx}",
                )
                full_second_level_train = join_with_col_renaming(
                    left=full_second_level_train,
                    right=features,
                    on_col_name=["user_idx", "item_idx"],
                    how="left",
                )

        unpersist_if_exists(first_level_user_features_cached)
        unpersist_if_exists(first_level_item_features_cached)

        full_second_level_train_cached = full_second_level_train.fillna(
            0
        ).cache()

        self.logger.info("Adding features from the dataset")
        full_second_level_train = join_or_return(
            full_second_level_train_cached,
            user_features,
            on="user_idx",
            how="left",
        )
        full_second_level_train = join_or_return(
            full_second_level_train,
            item_features,
            on="item_idx",
            how="left",
        )

        if self.use_generated_features:
            if not self.features_processor.fitted:
                self.features_processor.fit(
                    log=log_for_first_level_models,
                    user_features=user_features,
                    item_features=item_features,
                )
            self.logger.info("Adding generated features")
            full_second_level_train = self.features_processor.transform(
                log=full_second_level_train
            )

        self.logger.info(
            "Columns at second level: %s",
            " ".join(full_second_level_train.columns),
        )
        full_second_level_train_cached.unpersist()
        return full_second_level_train

    def _split_data(self, log: DataFrame) -> Tuple[DataFrame, DataFrame]:
        """Write statistics"""
        first_level_train, second_level_train = self.train_splitter.split(log)
        State().logger.debug("Log info: %s", get_log_info(log))
        State().logger.debug(
            "first_level_train info: %s", get_log_info(first_level_train)
        )
        State().logger.debug(
            "second_level_train info: %s", get_log_info(second_level_train)
        )
        return first_level_train, second_level_train

    @staticmethod
    def _filter_or_return(dataframe, condition):
        if dataframe is None:
            return dataframe
        return dataframe.filter(condition)

    def _predict_with_first_level_model(
        self,
        model: BaseRecommender,
        log: DataFrame,
        k: int,
        users: DataFrame,
        items: DataFrame,
        user_features: DataFrame,
        item_features: DataFrame,
        log_to_filter: DataFrame,
    ):
        """
        Filter users and items using can_predict_cold_items and can_predict_cold_users, and predict
        """
        if not model.can_predict_cold_items:
            log, items, item_features = [
                self._filter_or_return(
                    dataframe=df,
                    condition=sf.col("item_idx") < self.first_level_item_len,
                )
                for df in [log, items, item_features]
            ]
        if not model.can_predict_cold_users:
            log, users, user_features = [
                self._filter_or_return(
                    dataframe=df,
                    condition=sf.col("user_idx") < self.first_level_user_len,
                )
                for df in [log, users, user_features]
            ]

        log_to_filter_cached = join_with_col_renaming(
            left=log_to_filter,
            right=users,
            on_col_name="user_idx",
        ).cache()
        max_positives_to_filter = 0

        if log_to_filter_cached.count() > 0:
            max_positives_to_filter = (
                log_to_filter_cached.groupBy("user_idx")
                .agg(sf.count("item_idx").alias("num_positives"))
                .select(sf.max("num_positives"))
                .collect()[0][0]
            )

        pred = model._predict(
            log,
            k=k + max_positives_to_filter,
            users=users,
            items=items,
            user_features=user_features,
            item_features=item_features,
            filter_seen_items=False,
        )

        pred = pred.join(
            log_to_filter_cached.select("user_idx", "item_idx"),
            on=["user_idx", "item_idx"],
            how="anti",
        ).drop("user", "item")

        log_to_filter_cached.unpersist()

        return get_top_k_recs(pred, k)

    def _predict_pairs_with_first_level_model(
        self,
        model: BaseRecommender,
        log: DataFrame,
        pairs: DataFrame,
        user_features: DataFrame,
        item_features: DataFrame,
    ):
        """
        Get relevance for selected user-item pairs.
        """
        if not model.can_predict_cold_items:
            log, pairs, item_features = [
                self._filter_or_return(
                    dataframe=df,
                    condition=sf.col("item_idx") < self.first_level_item_len,
                )
                for df in [log, pairs, item_features]
            ]
        if not model.can_predict_cold_users:
            log, pairs, user_features = [
                self._filter_or_return(
                    dataframe=df,
                    condition=sf.col("user_idx") < self.first_level_user_len,
                )
                for df in [log, pairs, user_features]
            ]

        return model._predict_pairs(
            pairs=pairs,
            log=log,
            user_features=user_features,
            item_features=item_features,
        )

    # pylint: disable=unused-argument
    def _get_first_level_candidates(
        self,
        model: BaseRecommender,
        log: DataFrame,
        k: int,
        users: DataFrame,
        items: DataFrame,
        user_features: DataFrame,
        item_features: DataFrame,
        log_to_filter: DataFrame,
    ) -> DataFrame:
        """
        Combining the base model predictions with the fallback model
        predictions.
        """
        passed_arguments = locals()
        passed_arguments.pop("self")
        candidates = self._predict_with_first_level_model(**passed_arguments)

        if self.fallback_model is not None:
            passed_arguments.pop("model")
            fallback_candidates = self._predict_with_first_level_model(
                model=self.fallback_model, **passed_arguments
            )

            candidates = fallback(
                base=candidates,
                fill=fallback_candidates,
                k=self.num_negatives,
            )
        return candidates

    # pylint: disable=too-many-locals,too-many-statements
    def _fit(
        self,
        log: DataFrame,
        user_features: Optional[DataFrame] = None,
        item_features: Optional[DataFrame] = None,
    ) -> None:

        self.cached_list = []

        self.logger.info("Data split")
        first_level_train, second_level_positive = self._split_data(log)
        # second_level_positive = second_level_positive
        # .join(first_level_train.select("user_idx"), on="user_idx", how="left")

        self.first_level_item_len = (
            first_level_train.select("item_idx").distinct().count()
        )
        self.first_level_user_len = (
            first_level_train.select("user_idx").distinct().count()
        )

        log.cache()
        first_level_train.cache()
        second_level_positive.cache()
        self.cached_list.extend(
            [log, first_level_train, second_level_positive]
        )

        if user_features is not None:
            user_features.cache()
            self.cached_list.append(user_features)

        if item_features is not None:
            item_features.cache()
            self.cached_list.append(item_features)

        if not self.first_level_item_features_transformer.fitted:
            self.first_level_item_features_transformer.fit(item_features)

        if not self.first_level_user_features_transformer.fitted:
            self.first_level_user_features_transformer.fit(user_features)

        first_level_item_features = cache_if_exists(
            self.first_level_item_features_transformer.transform(item_features)
        )
        first_level_user_features = cache_if_exists(
            self.first_level_user_features_transformer.transform(user_features)
        )

        first_level_user_features = first_level_user_features.filter(sf.col("user_idx") < self.first_level_user_len) \
            if first_level_user_features is not None else None

        first_level_item_features = first_level_item_features.filter(sf.col("item_idx") < self.first_level_item_len) \
            if first_level_item_features is not None else None

        for base_model in [
            *self.first_level_models,
            self.random_model,
            self.fallback_model,
        ]:
            base_model._fit_wrap(
                log=first_level_train,
                user_features=first_level_user_features,
                item_features=first_level_item_features,
            )

        self.logger.info("Generate negative examples")
        negatives_source = (
            self.first_level_models[0]
            if self.negatives_type == "first_level"
            else self.random_model
        )

        first_level_candidates = self._get_first_level_candidates(
            model=negatives_source,
            log=first_level_train,
            k=self.num_negatives,
            users=log.select("user_idx").distinct(),
            items=log.select("item_idx").distinct(),
            user_features=first_level_user_features,
            item_features=first_level_item_features,
            log_to_filter=first_level_train,
        ).select("user_idx", "item_idx")

        unpersist_if_exists(first_level_user_features)
        unpersist_if_exists(first_level_item_features)

        self.logger.info("Crate train dataset for second level")

        second_level_train = (
            first_level_candidates.join(
                second_level_positive.select(
                    "user_idx", "item_idx"
                ).withColumn("target", sf.lit(1.0)),
                on=["user_idx", "item_idx"],
                how="left",
            ).fillna(0.0, subset="target")
        ).cache()

        self.cached_list.append(second_level_train)

        self.logger.info(
            "Distribution of classes in second-level train dataset:/n %s",
            (
                second_level_train.groupBy("target")
                .agg(sf.count(sf.col("target")).alias("count_for_class"))
                .take(2)
            ),
        )

        if not self.features_processor.fitted:
            self.features_processor.fit(
                log=first_level_train,
                user_features=user_features,
                item_features=item_features,
            )

        self.logger.info("Adding features to second-level train dataset")
        second_level_train_to_convert = self._add_features_for_second_level(
            log_to_add_features=second_level_train,
            log_for_first_level_models=first_level_train,
            user_features=user_features,
            item_features=item_features,
        ).cache()

        self.cached_list.append(second_level_train_to_convert)
        self.second_stage_model.fit(second_level_train_to_convert)
        for dataframe in self.cached_list:
            unpersist_if_exists(dataframe)

    # pylint: disable=too-many-arguments
    def _predict(
        self,
        log: DataFrame,
        k: int,
        users: DataFrame,
        items: DataFrame,
        user_features: Optional[DataFrame] = None,
        item_features: Optional[DataFrame] = None,
        filter_seen_items: bool = True,
    ) -> DataFrame:

        State().logger.debug(msg="Generating candidates to rerank")

        first_level_user_features = cache_if_exists(
            self.first_level_user_features_transformer.transform(user_features)
        )
        first_level_item_features = cache_if_exists(
            self.first_level_item_features_transformer.transform(item_features)
        )

        candidates = self._get_first_level_candidates(
            model=self.first_level_models[0],
            log=log,
            k=self.num_negatives,
            users=users,
            items=items,
            user_features=first_level_user_features,
            item_features=first_level_item_features,
            log_to_filter=log,
        ).select("user_idx", "item_idx")

        candidates_cached = candidates.cache()
        unpersist_if_exists(first_level_user_features)
        unpersist_if_exists(first_level_item_features)
        self.logger.info("Adding features")
        candidates_features = self._add_features_for_second_level(
            log_to_add_features=candidates_cached,
            log_for_first_level_models=log,
            user_features=user_features,
            item_features=item_features,
        )
        candidates_features.cache()
        candidates_cached.unpersist()
        self.logger.info(
            "Generated %s candidates for %s users",
            candidates_features.count(),
            candidates_features.select("user_idx").distinct().count(),
        )
        return self.second_stage_model.predict(data=candidates_features, k=k)

    def fit_predict(
        self,
        log: AnyDataFrame,
        k: int,
        users: Optional[Union[AnyDataFrame, Iterable]] = None,
        items: Optional[Union[AnyDataFrame, Iterable]] = None,
        user_features: Optional[AnyDataFrame] = None,
        item_features: Optional[AnyDataFrame] = None,
        filter_seen_items: bool = True,
    ) -> DataFrame:
        """
        :param log: input DataFrame ``[user_id, item_id, timestamp, relevance]``
        :param k: length of a recommendation list, must be smaller than the number of ``items``
        :param users: users to get recommendations for
        :param items: items to get recommendations for
        :param user_features: user features``[user_id]`` + feature columns
        :param item_features: item features``[item_id]`` + feature columns
        :param filter_seen_items: flag to removed seen items from recommendations
        :return: DataFrame ``[user_id, item_id, relevance]``
        """
        self.fit(log, user_features, item_features)
        return self.predict(
            log,
            k,
            users,
            items,
            user_features,
            item_features,
            filter_seen_items,
        )

    @staticmethod
    def _optimize_one_model(
        model: BaseRecommender,
        train: AnyDataFrame,
        test: AnyDataFrame,
        user_features: Optional[AnyDataFrame] = None,
        item_features: Optional[AnyDataFrame] = None,
        param_borders: Optional[Dict[str, List[Any]]] = None,
        criterion: Metric = Precision(),
        k: int = 10,
        budget: int = 10,
        new_study: bool = True,
    ):
        params = model.optimize(
            train,
            test,
            user_features,
            item_features,
            param_borders,
            criterion,
            k,
            budget,
            new_study,
        )
        return params

    # pylint: disable=too-many-arguments, too-many-locals
    def optimize(
        self,
        train: AnyDataFrame,
        test: AnyDataFrame,
        user_features: Optional[AnyDataFrame] = None,
        item_features: Optional[AnyDataFrame] = None,
        param_borders: Optional[List[Dict[str, List[Any]]]] = None,
        criterion: Metric = Precision(),
        k: int = 10,
        budget: int = 10,
        new_study: bool = True,
    ) -> Tuple[List[Dict[str, Any]], Optional[Dict[str, Any]]]:
        """
        Optimize first level models with optuna.

        :param train: train DataFrame ``[user_id, item_id, timestamp, relevance]``
        :param test: test DataFrame ``[user_id, item_id, timestamp, relevance]``
        :param user_features: user features ``[user_id , timestamp]`` + feature columns
        :param item_features: item features``[item_id]`` + feature columns
        :param param_borders: list with param grids for first level models and a fallback model.
            Empty dict skips optimization for that model.
            Param grid is a dict ``{param: [low, high]}``.
        :param criterion: metric to optimize
        :param k: length of a recommendation list
        :param budget: number of points to train each model
        :param new_study: keep searching with previous study or start a new study
        :return: list of dicts of parameters
        """
        number_of_models = len(self.first_level_models)
        if self.fallback_model is not None:
            number_of_models += 1
        if number_of_models != len(param_borders):
            raise ValueError(
                "Provide search grid or None for every first level model"
            )

        first_level_user_features_tr = ToNumericFeatureTransformer()
        first_level_user_features = first_level_user_features_tr.fit_transform(
            user_features
        )
        first_level_item_features_tr = ToNumericFeatureTransformer()
        first_level_item_features = first_level_item_features_tr.fit_transform(
            item_features
        )

        first_level_user_features = cache_if_exists(first_level_user_features)
        first_level_item_features = cache_if_exists(first_level_item_features)

        params_found = []
        for i, model in enumerate(self.first_level_models):
            if param_borders[i] is None or (
                isinstance(param_borders[i], dict) and param_borders[i]
            ):
                self.logger.info(
                    "Optimizing first level model number %s, %s",
                    i,
                    model.__str__(),
                )
                params_found.append(
                    self._optimize_one_model(
                        model=model,
                        train=train,
                        test=test,
                        user_features=first_level_user_features,
                        item_features=first_level_item_features,
                        param_borders=param_borders[i],
                        criterion=criterion,
                        k=k,
                        budget=budget,
                        new_study=new_study,
                    )
                )
            else:
                params_found.append(None)

        if self.fallback_model is None or (
            isinstance(param_borders[-1], dict) and not param_borders[-1]
        ):
            return params_found, None

        self.logger.info("Optimizing fallback-model")
        fallback_params = self._optimize_one_model(
            model=self.fallback_model,
            train=train,
            test=test,
            user_features=first_level_user_features,
            item_features=first_level_item_features,
            param_borders=param_borders[-1],
            criterion=criterion,
            new_study=new_study,
        )
        unpersist_if_exists(first_level_item_features)
        unpersist_if_exists(first_level_user_features)
        return params_found, fallback_params<|MERGE_RESOLUTION|>--- conflicted
+++ resolved
@@ -13,12 +13,8 @@
 from replay.metrics import Metric, Precision
 from replay.models import ALSWrap, RandomRec, PopRec
 from replay.models.base_rec import BaseRecommender, HybridRecommender
-<<<<<<< HEAD
-from replay.scenarios.two_stages.reranker import LamaWrap
-=======
 from replay.scenarios.two_stages.reranker import LamaWrap, ReRanker
 
->>>>>>> e6939729
 from replay.session_handler import State
 from replay.splitters import Splitter, UserSplitter
 from replay.utils import (
@@ -191,7 +187,6 @@
         :param fallback_model: model used to fill missing recommendations at first level models
         :param use_first_level_models_feat: flag or a list of flags to use
             features created by first level models
-        :
         :param second_model_params: TabularAutoML parameters
         :param second_model_config_path: path to config file for TabularAutoML
         :param num_negatives: number of negative examples used during train
