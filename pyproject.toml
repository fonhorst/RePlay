[tool.poetry]
name = "replay-rec"
version = "0.10.0"
description = "RecSys Library"
authors = ["AI Lab",
           "Alexey Vasilev",
           "Anna Volodkevich",
           "Alexey Grishanov",
           "Yan-Martin Tamm",
           "Boris Shminke",
           "Alexander Sidorenko",
           "Roza Aysina"]
readme = "README.md"
homepage = "https://sberbank-ai-lab.github.io/RePlay/"
repository = "https://github.com/sberbank-ai-lab/RePlay"
classifiers = [
    "Programming Language :: Python :: 3.7",
    "Operating System :: OS Independent",
    "Intended Audience :: Science/Research",
    "Development Status :: 3 - Alpha",
    "Environment :: Console",
    "Natural Language :: English",
    "Topic :: Scientific/Engineering :: Artificial Intelligence",
    "Typing :: Typed"
]
packages = [
    { include = "replay" }
]

[tool.poetry.dependencies]
python = ">=3.8, <3.10"
pytorch-ignite = "*"
lightfm = "*"
lightautoml = "0.3.7.1"
numpy = ">=1.20.0"
optuna = "*"
pandas = "*"
psutil = "*"
pyspark = "3.2"
scipy = "*"
scikit-learn = "*"
torch = "*"
numba = ">=0.50"
llvmlite = ">=0.32.1"
seaborn = "*"
pyarrow = "*"
implicit = ">=0.5"
nmslib = "*"
<<<<<<< HEAD
torchvision = "0.9.1"
sparklightautoml-dev = { version = "0.3.2", optional = true }
=======
hnswlib = "*"
>>>>>>> 45d833fc

[tool.poetry.dev-dependencies]
# dev only
# visualization
jupyter = "*"
jupyterlab = "*"
matplotlib = "*"
# testing
pytest = "7.2.0"
pytest-cov = "2.9.0"
parameterized = "0.7.4"
statsmodels = "*"
# style
flake8 = "*"
black = "*"
pre-commit = "*"
pylint = "*"
# docs
Sphinx = "*"
sphinx-rtd-theme = "*"
sphinx-autodoc-typehints = "*"
docutils = "=0.16"
myst-parser = "*"
ghp-import = "*"
# emacs dependencies
rope = "*"
virtualenv = "*"
# stubs
data-science-types = "*"
pyspark-stubs = "*"
autopep8 = "^1.7.0"
# logging
mlflow-skinny = "*"

[tool.poetry.extras]
slama = ["sparklightautoml-dev"]

[tool.black]
line-length = 79

[build-system]
build-backend = "poetry.masonry.api"<|MERGE_RESOLUTION|>--- conflicted
+++ resolved
@@ -46,12 +46,7 @@
 pyarrow = "*"
 implicit = ">=0.5"
 nmslib = "*"
-<<<<<<< HEAD
-torchvision = "0.9.1"
-sparklightautoml-dev = { version = "0.3.2", optional = true }
-=======
 hnswlib = "*"
->>>>>>> 45d833fc
 
 [tool.poetry.dev-dependencies]
 # dev only
