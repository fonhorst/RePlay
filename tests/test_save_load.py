# pylint: disable=redefined-outer-name, missing-function-docstring, unused-import, wildcard-import, unused-wildcard-import
from os.path import dirname, join

import pytest
import pandas as pd

import replay
from replay.data_preparator import Indexer
from replay.model_handler import (
    save_indexer,
    load_indexer,
    save_splitter,
    load_splitter,
)
from replay.utils import convert2spark
from replay.splitters import *


@pytest.fixture
def user_features(spark):
    return spark.createDataFrame(
        [(1, 20.0, -3.0, 1), (2, 30.0, 4.0, 0), (3, 40.0, 0.0, 1)]
    ).toDF("user_idx", "age", "mood", "gender")


@pytest.fixture
def df():
    folder = dirname(replay.__file__)
    res = pd.read_csv(
        join(folder, "../experiments/data/ml1m_ratings.dat"),
        sep="\t",
        names=["user_id", "item_id", "relevance", "timestamp"],
    ).head(1000)
    res = convert2spark(res)
    indexer = Indexer()
    indexer.fit(res, res)
    res = indexer.transform(res)
    return res


<<<<<<< HEAD
@pytest.mark.parametrize(
    "recommender",
    [
        ALSWrap,
        ADMMSLIM,
        ItemKNN,
        MultVAE,
        NeuroMF,
        PopRec,
        SLIM,
        UserPopRec,
        LightFMWrap,
    ],
)
def test_equal_preds(long_log_with_features, recommender, tmp_path):
    path = (tmp_path / "test").resolve()
    model = recommender()
    model.fit(long_log_with_features)
    base_pred = model.predict(long_log_with_features, 5)
    save(model, path)
    m = load(path)
    new_pred = m.predict(long_log_with_features, 5)
    sparkDataFrameEqual(base_pred, new_pred)


def test_random(long_log_with_features, tmp_path):
    path = (tmp_path / "random").resolve()
    model = RandomRec(seed=1)
    model.fit(long_log_with_features)
    base_pred = model.predict(long_log_with_features, 5)
    save(model, path)
    m = load(path)
    new_pred = m.predict(long_log_with_features, 5)
    sparkDataFrameEqual(base_pred, new_pred)


def test_rules(df, tmp_path):
    path = (tmp_path / "rules").resolve()
    model = AssociationRulesItemRec()
    model.fit(df)
    base_pred = model.get_nearest_items([1], 5, metric="lift")
    save(model, path)
    m = load(path)
    new_pred = m.get_nearest_items([1], 5, metric="lift")
    sparkDataFrameEqual(base_pred, new_pred)


def test_word(df, tmp_path):
    path = (tmp_path / "word").resolve()
    model = Word2VecRec()
    model.fit(df)
    base_pred = model.predict(df, 5)
    save(model, path)
    m = load(path)
    new_pred = m.predict(df, 5)
    sparkDataFrameEqual(base_pred, new_pred)


def test_implicit(long_log_with_features, tmp_path):
    path = (tmp_path / "implicit").resolve()
    model = ImplicitWrap(AlternatingLeastSquares())
    model.fit(long_log_with_features)
    base_pred = model.predict(long_log_with_features, 5)
    save(model, path)
    m = load(path)
    new_pred = m.predict(long_log_with_features, 5)
    sparkDataFrameEqual(base_pred, new_pred)


def test_cluster(long_log_with_features, user_features, tmp_path):
    path = (tmp_path / "cluster").resolve()
    model = ClusterRec()
    model.fit(long_log_with_features, user_features)
    base_pred = model.predict(user_features, 5)
    save(model, path)
    m = load(path)
    new_pred = m.predict(user_features, 5)
    sparkDataFrameEqual(base_pred, new_pred)


def test_wilson(long_log_with_features, tmp_path):
    path = (tmp_path / "wilson").resolve()
    model = Wilson()
    df = long_log_with_features.withColumn(
        "relevance", (sf.col("relevance") > 3).cast("integer")
    )
    model.fit(df)
    base_pred = model.predict(df, 5)
    save(model, path)
    m = load(path)
    new_pred = m.predict(df, 5)
    sparkDataFrameEqual(base_pred, new_pred)


def test_study(df, tmp_path):
    path = (tmp_path / "study").resolve()
    model = PopRec()
    model.study = 80083
    model.fit(df)
    save(model, path)
    m = load(path)
    assert m.study == model.study


=======
>>>>>>> 634ac0f4
def test_indexer(df, tmp_path):
    path = (tmp_path / "indexer").resolve()
    indexer = Indexer("user_idx", "item_idx")
    df = convert2spark(df)
    indexer.fit(df, df)
    save_indexer(indexer, path)
    i = load_indexer(path)
    i.inverse_transform(i.transform(df))
    assert i.user_indexer.inputCol == indexer.user_indexer.inputCol


@pytest.mark.parametrize(
    "splitter, init_args",
    [
        (DateSplitter, {"test_start": 0.8}),
        (RandomSplitter, {"test_size": 0.8, "seed": 123}),
        (NewUsersSplitter, {"test_size": 0.8}),
        (ColdUserRandomSplitter, {"test_size": 0.8, "seed": 123}),
        (
            UserSplitter,
            {"item_test_size": 1, "user_test_size": 0.2, "seed": 123},
        ),
    ],
)
def test_splitter(splitter, init_args, df, tmp_path):
    path = (tmp_path / "splitter").resolve()
    splitter = splitter(**init_args)
    save_splitter(splitter, path)
    train, test = splitter.split(df)
    restored_splitter = load_splitter(path)
    for arg_, value_ in init_args.items():
        assert getattr(restored_splitter, arg_) == value_
    new_train, new_test = restored_splitter.split(df)
    assert new_train.count() == train.count()
    assert new_test.count() == test.count()<|MERGE_RESOLUTION|>--- conflicted
+++ resolved
@@ -38,113 +38,6 @@
     return res
 
 
-<<<<<<< HEAD
-@pytest.mark.parametrize(
-    "recommender",
-    [
-        ALSWrap,
-        ADMMSLIM,
-        ItemKNN,
-        MultVAE,
-        NeuroMF,
-        PopRec,
-        SLIM,
-        UserPopRec,
-        LightFMWrap,
-    ],
-)
-def test_equal_preds(long_log_with_features, recommender, tmp_path):
-    path = (tmp_path / "test").resolve()
-    model = recommender()
-    model.fit(long_log_with_features)
-    base_pred = model.predict(long_log_with_features, 5)
-    save(model, path)
-    m = load(path)
-    new_pred = m.predict(long_log_with_features, 5)
-    sparkDataFrameEqual(base_pred, new_pred)
-
-
-def test_random(long_log_with_features, tmp_path):
-    path = (tmp_path / "random").resolve()
-    model = RandomRec(seed=1)
-    model.fit(long_log_with_features)
-    base_pred = model.predict(long_log_with_features, 5)
-    save(model, path)
-    m = load(path)
-    new_pred = m.predict(long_log_with_features, 5)
-    sparkDataFrameEqual(base_pred, new_pred)
-
-
-def test_rules(df, tmp_path):
-    path = (tmp_path / "rules").resolve()
-    model = AssociationRulesItemRec()
-    model.fit(df)
-    base_pred = model.get_nearest_items([1], 5, metric="lift")
-    save(model, path)
-    m = load(path)
-    new_pred = m.get_nearest_items([1], 5, metric="lift")
-    sparkDataFrameEqual(base_pred, new_pred)
-
-
-def test_word(df, tmp_path):
-    path = (tmp_path / "word").resolve()
-    model = Word2VecRec()
-    model.fit(df)
-    base_pred = model.predict(df, 5)
-    save(model, path)
-    m = load(path)
-    new_pred = m.predict(df, 5)
-    sparkDataFrameEqual(base_pred, new_pred)
-
-
-def test_implicit(long_log_with_features, tmp_path):
-    path = (tmp_path / "implicit").resolve()
-    model = ImplicitWrap(AlternatingLeastSquares())
-    model.fit(long_log_with_features)
-    base_pred = model.predict(long_log_with_features, 5)
-    save(model, path)
-    m = load(path)
-    new_pred = m.predict(long_log_with_features, 5)
-    sparkDataFrameEqual(base_pred, new_pred)
-
-
-def test_cluster(long_log_with_features, user_features, tmp_path):
-    path = (tmp_path / "cluster").resolve()
-    model = ClusterRec()
-    model.fit(long_log_with_features, user_features)
-    base_pred = model.predict(user_features, 5)
-    save(model, path)
-    m = load(path)
-    new_pred = m.predict(user_features, 5)
-    sparkDataFrameEqual(base_pred, new_pred)
-
-
-def test_wilson(long_log_with_features, tmp_path):
-    path = (tmp_path / "wilson").resolve()
-    model = Wilson()
-    df = long_log_with_features.withColumn(
-        "relevance", (sf.col("relevance") > 3).cast("integer")
-    )
-    model.fit(df)
-    base_pred = model.predict(df, 5)
-    save(model, path)
-    m = load(path)
-    new_pred = m.predict(df, 5)
-    sparkDataFrameEqual(base_pred, new_pred)
-
-
-def test_study(df, tmp_path):
-    path = (tmp_path / "study").resolve()
-    model = PopRec()
-    model.study = 80083
-    model.fit(df)
-    save(model, path)
-    m = load(path)
-    assert m.study == model.study
-
-
-=======
->>>>>>> 634ac0f4
 def test_indexer(df, tmp_path):
     path = (tmp_path / "indexer").resolve()
     indexer = Indexer("user_idx", "item_idx")
