"""
Библиотека рекомендательных систем Лаборатории по искусственному интеллекту.
"""
import logging
import os
from abc import ABCMeta
from typing import Any, Dict, Optional

from optuna import Study, create_study, samplers
from pyspark.sql import DataFrame, SparkSession

from sponge_bob_magic.constants import DEFAULT_CONTEXT, IterOrList
from sponge_bob_magic.metrics import HitRate, Metric, Surprisal, Unexpectedness
from sponge_bob_magic.models.base_rec import Recommender
from sponge_bob_magic.models.pop_rec import PopRec
from sponge_bob_magic.scenarios.main_objective import MainObjective, SplitData
from sponge_bob_magic.splitters.base_splitter import Splitter
from sponge_bob_magic.splitters.log_splitter import RandomSplitter
from sponge_bob_magic.utils import write_read_dataframe


class MainScenario:
    """ Сценарий для простого обучения моделей рекомендаций с замесом. """
    def __init__(
            self,
            splitter: Optional[Splitter] = None,
            recommender: Optional[Recommender] = None,
            criterion: Optional[ABCMeta] = None,
            metrics: Optional[Dict[ABCMeta, IterOrList]] = None,
            fallback_rec: Optional[Recommender] = None
    ):
        self.splitter = (
            splitter if splitter
<<<<<<< HEAD
            else RandomSplitter(test_size=0.3,
                                drop_cold_items=True,
                                drop_cold_users=True,
                                seed=None)
=======
            else RandomSplitter(
                test_size=0.3,
                drop_cold_items=True,
                drop_cold_users=True,
                seed=None
            )
>>>>>>> 13202adf
        )
        self.recommender = (
            recommender if recommender
            else PopRec(alpha=0, beta=0)
        )
        self.criterion = (
            criterion if criterion
            else HitRate
        )
        self.metrics = metrics if metrics else {}
        self.fallback_rec = fallback_rec

    optuna_study: Optional[Study]
    optuna_max_n_trials: int = 100
    optuna_n_jobs: int = 1
    filter_seen_items: bool = True
    study: Study
    _optuna_seed: Optional[int] = None

    def _prepare_data(
            self,
            log: DataFrame,
            users: Optional[DataFrame] = None,
            items: Optional[DataFrame] = None,
            user_features: Optional[DataFrame] = None,
            item_features: Optional[DataFrame] = None,
    ) -> SplitData:
        """ Делит лог и готовит объекти типа `SplitData`. """
        train, test = self.splitter.split(log)
        spark = SparkSession(log.rdd.context)
        train = write_read_dataframe(
            train,
            os.path.join(spark.conf.get("spark.local.dir"), "train")
        )
        test = write_read_dataframe(
            test,
            os.path.join(spark.conf.get("spark.local.dir"), "test")
        )
        logging.debug(
            "Длина трейна и теста: %d %d", train.count(), test.count()
        )
        logging.debug(
            "Количество пользователей в трейне и тесте: %d, %d",
            train.select('user_id').distinct().count(),
            test.select('user_id').distinct().count()
        )
        logging.debug(
            "Количество объектов в трейне и тесте: %d, %d",
            train.select('item_id').distinct().count(),
            test.select('item_id').distinct().count()
        )
        # если users или items нет, возьмем всех из теста,
        # чтобы не делать на каждый trial их заново
        users = users if users else test.select("user_id").distinct().cache()
        items = items if items else test.select("item_id").distinct().cache()
<<<<<<< HEAD

        split_data = SplitData(train, test,
=======
        split_data = SplitData(train, predict_input, test,
>>>>>>> 13202adf
                               users, items,
                               user_features, item_features)
        return split_data

    def run_optimization(
            self,
            n_trials: int,
            params_grid: Dict[str, Dict[str, Any]],
            split_data: SplitData,
            criterion: Metric,
            metrics: Dict[Metric, IterOrList],
            k: int = 10,
            context: Optional[str] = None,
            fallback_recs: Optional[DataFrame] = None
    ) -> Dict[str, Any]:
        """ Запускает подбор параметров в optuna. """
        sampler = samplers.RandomSampler(seed=self._optuna_seed)
        self.study = create_study(direction="maximize", sampler=sampler)

        # делаем триалы до тех пор, пока не засемплим уникальных n_trials или
        # не используем максимально попыток
        count = 1
        n_unique_trials = 0
        while n_trials > n_unique_trials and count <= self.optuna_max_n_trials:
            spark = SparkSession(split_data.train.rdd.context)
            self.study.optimize(
                MainObjective(
                    params_grid, self.study, split_data,
                    self.recommender, criterion, metrics,
                    k, context,
                    fallback_recs,
                    self.filter_seen_items,
                    spark.conf.get("spark.local.dir")),
                n_trials=1,
                n_jobs=self.optuna_n_jobs
            )

            count += 1
            n_unique_trials = len(
                set(str(t.params)
                    for t in self.study.trials)
            )
        logging.debug("Лучшие значения метрики: %d", self.study.best_value)
        logging.debug("Лучшие параметры: %s", self.study.best_params)
        return self.study.best_params

    def research(
            self,
            params_grid: Dict[str, Dict[str, Any]],
            log: DataFrame,
            users: Optional[DataFrame] = None,
            items: Optional[DataFrame] = None,
            user_features: Optional[DataFrame] = None,
            item_features: Optional[DataFrame] = None,
            k: int = 10,
            context: Optional[str] = None,
            n_trials: int = 10
    ) -> Dict[str, Any]:
        """
        Обучает и подбирает параметры для модели.

        :param params_grid: сетка параметров, задается словарем, где ключ -
            название параметра (должен совпадать с одним из параметров модели,
            которые возвращает ``get_params()``), значение - словарь с двумя
            ключами "type" и "args", где они должны принимать следующие
            значения в соответствии с optuna.trial.Trial.suggest_*
            (строковое значение "type" и список значений аргументов "args"):
            "uniform" -> [low, high],
            "loguniform" -> [low, high],
            "discrete_uniform" -> [low, high, q],
            "int" -> [low, high],
            "categorical" -> [choices]
        :param log: лог взаимодействий пользователей и объектов,
            спарк-датафрейм с колонками
            ``[user_id , item_id , timestamp , context , relevance]``
        :param users: список пользователей, для которых необходимо получить
            рекомендации, спарк-датафрейм с колонкой ``[user_id]``;
            если None, выбираются все пользователи из тестовой выборки
        :param items: список объектов, которые необходимо рекомендовать;
            спарк-датафрейм с колонкой ``[item_id]``;
            если None, выбираются все объекты из тестовой выборки
        :param user_features: признаки пользователей,
            спарк-датафрейм с колонками
            ``[user_id , timestamp]`` и колонки с признаками
        :param item_features: признаки объектов,
            спарк-датафрейм с колонками
            ``[item_id , timestamp]`` и колонки с признаками
        :param k: количество рекомендаций для каждого пользователя;
            должно быть не больше, чем количество объектов в ``items``
        :param context: контекст, в котором нужно получить рекомендации
        :param n_trials: количество уникальных испытаний; должно быть от 1
            до значения параметра ``optuna_max_n_trials``
        :return: словарь оптимальных значений параметров для модели; ключ -
            название параметра (совпадают с параметрами модели,
            которые возвращает ``get_params()``), значение - значение параметра
        """
        context = context if context else DEFAULT_CONTEXT
        logging.debug("Деление лога на обучающую и тестовую выборку")
        split_data = self._prepare_data(log,
                                        users, items,
                                        user_features, item_features)
        logging.debug("Инициализация метрик")
        metrics = {}
        for metric in self.metrics:
            if metric in {Surprisal, Unexpectedness}:
                metrics[metric(split_data.train)] = self.metrics[metric]
            else:
                metrics[metric()] = self.metrics[metric]
        criterion = self.criterion()
        logging.debug("Обучение и предсказание дополнительной модели")
        fallback_recs = self._predict_fallback_recs(self.fallback_rec,
                                                    split_data, k, context)
        logging.debug("Пре-фит модели")
        self.recommender._pre_fit(split_data.train, split_data.user_features,
                                  split_data.item_features)
        logging.debug("-------------")
        logging.debug("Оптимизация параметров")
        logging.debug(
            "Максимальное количество попыток: %d %s", self.optuna_max_n_trials,
            "(чтобы поменять его, задайте параметр 'optuna_max_n_trials')"
        )
        best_params = self.run_optimization(n_trials, params_grid, split_data,
                                            criterion, metrics, k, context,
                                            fallback_recs)
        return best_params

    def _predict_fallback_recs(
            self,
            fallback_rec: Recommender,
            split_data: SplitData,
            k: int,
            context: Optional[str] = None
    ) -> Optional[DataFrame]:
        """ Обучает fallback модель и возвращает ее рекомендации. """
        fallback_recs = None

        if fallback_rec is not None:
            fallback_recs = (
                fallback_rec.fit_predict(split_data.train,
                             k,
                             split_data.users, split_data.items,
                             context,
                             split_data.user_features,
                             split_data.item_features,
                             self.filter_seen_items)
            )
        return fallback_recs

    def production(
            self,
            params: Dict[str, Any],
            log: DataFrame,
            users: Optional[DataFrame],
            items: Optional[DataFrame],
            user_features: Optional[DataFrame] = None,
            item_features: Optional[DataFrame] = None,
            k: int = 10,
            context: Optional[str] = None
    ) -> DataFrame:
        """
        Обучает модель с нуля при заданных параметрах ``params`` и формирует
        рекомендации для ``users`` и ``items``.
        В качестве выборки для обучения используется весь лог, без деления.

        :param params: словарь значений параметров для модели; ключ -
            название параметра (должен совпадать с одним из параметров модели,
            которые возвращает ``get_params()``), значение - значение параметра
        :param log: лог взаимодействий пользователей и объектов,
            спарк-датафрейм с колонками
            ``[user_id , item_id , timestamp , context , relevance]``
        :param users: список пользователей, для которых необходимо получить
            рекомендации, спарк-датафрейм с колонкой ``[user_id]``;
            если None, выбираются все пользователи из тестовой выборки
        :param items: список объектов, которые необходимо рекомендовать;
            спарк-датафрейм с колонкой ``[item_id]``;
            если None, выбираются все объекты из тестовой выборки
        :param user_features: признаки пользователей,
            спарк-датафрейм с колонками
            ``[user_id , timestamp]`` и колонки с признаками
        :param item_features: признаки объектов,
            спарк-датафрейм с колонками
            ``[item_id , timestamp]`` и колонки с признаками
        :param k: количество рекомендаций для каждого пользователя;
            должно быть не больше, чем количество объектов в ``items``
        :param context: контекст, в котором нужно получить рекомендации
        :return: рекомендации, спарк-датафрейм с колонками
            ``[user_id , item_id , context , relevance]``
        """
        self.recommender.set_params(**params)
        return self.recommender.fit_predict(
            log, k, users, items, context, user_features, item_features,
            self.filter_seen_items)<|MERGE_RESOLUTION|>--- conflicted
+++ resolved
@@ -31,19 +31,12 @@
     ):
         self.splitter = (
             splitter if splitter
-<<<<<<< HEAD
-            else RandomSplitter(test_size=0.3,
-                                drop_cold_items=True,
-                                drop_cold_users=True,
-                                seed=None)
-=======
             else RandomSplitter(
                 test_size=0.3,
                 drop_cold_items=True,
                 drop_cold_users=True,
                 seed=None
             )
->>>>>>> 13202adf
         )
         self.recommender = (
             recommender if recommender
@@ -99,12 +92,8 @@
         # чтобы не делать на каждый trial их заново
         users = users if users else test.select("user_id").distinct().cache()
         items = items if items else test.select("item_id").distinct().cache()
-<<<<<<< HEAD
 
         split_data = SplitData(train, test,
-=======
-        split_data = SplitData(train, predict_input, test,
->>>>>>> 13202adf
                                users, items,
                                user_features, item_features)
         return split_data
@@ -128,6 +117,7 @@
         # не используем максимально попыток
         count = 1
         n_unique_trials = 0
+
         while n_trials > n_unique_trials and count <= self.optuna_max_n_trials:
             spark = SparkSession(split_data.train.rdd.context)
             self.study.optimize(
@@ -206,6 +196,7 @@
         split_data = self._prepare_data(log,
                                         users, items,
                                         user_features, item_features)
+
         logging.debug("Инициализация метрик")
         metrics = {}
         for metric in self.metrics:
@@ -217,9 +208,11 @@
         logging.debug("Обучение и предсказание дополнительной модели")
         fallback_recs = self._predict_fallback_recs(self.fallback_rec,
                                                     split_data, k, context)
+
         logging.debug("Пре-фит модели")
         self.recommender._pre_fit(split_data.train, split_data.user_features,
                                   split_data.item_features)
+
         logging.debug("-------------")
         logging.debug("Оптимизация параметров")
         logging.debug(
