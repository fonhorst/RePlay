### JupyterNotebooks template
# gitignore template for Jupyter Notebooks
# website: http://jupyter.org/

.ipynb_checkpoints
*/.ipynb_checkpoints/*

### Python template
# Byte-compiled / optimized / DLL files
__pycache__/
*.py[cod]
*$py.class

# C extensions
*.so

# Distribution / packaging
.Python
build/
bin/
etc/
share/
develop-eggs/
dist/
downloads/
eggs/
.eggs/
lib/
lib64
parts/
sdist/
src/*
var/
wheels/
pip-wheel-metadata/
share/python-wheels/
*.egg-info/
.installed.cfg
*.egg
MANIFEST

# PyInstaller
#  Usually these files are written by a python script from a template
#  before PyInstaller builds the exe, so as to inject date/other infos into it.
*.manifest
*.spec

# Installer logs
pip-log.txt
pip-delete-this-directory.txt

# Unit test / coverage reports
htmlcov/
.tox/
.nox/
.coverage*
.cache
nosetests.xml
coverage.xml
*.cover
.hypothesis/
.pytest_cache/

# Translations
*.mo
*.pot

# Django stuff:
*.log
local_settings.py
db.sqlite3
db.sqlite3-journal

# Flask stuff:
instance/
.webassets-cache

# Scrapy stuff:
.scrapy

# Sphinx documentation
docs/_build/

# PyBuilder
target/

# Jupyter Notebook

# IPython
profile_default/
ipython_config.py

# pyenv
.python-version

# pipenv
#   According to pypa/pipenv#598, it is recommended to include Pipfile.lock in version control.
#   However, in case of collaboration, if having platform-specific dependencies or dependencies
#   having no cross-platform support, pipenv may install dependencies that don't work, or not
#   install all needed dependencies.
#Pipfile.lock

# celery beat schedule file
celerybeat-schedule

# SageMath parsed files
*.sage.py

# Environments
.env
.venv
.e*/
env/
venv/
ENV/
env.bak/
venv.bak/

# Spyder project settings
.spyderproject
.spyproject

# Rope project settings
.ropeproject

# mkdocs documentation
/site

# mypy
.mypy_cache/
.dmypy.json
dmypy.json

# Pyre type checker
.pyre/

### IntelliJ project files
.idea
*.iml
out
gen

### User ignores
data/
pyvenv.cfg
*~
tmp/
docs/_build/
*.DS_Store
*/catboost_info

# Spark files
metastore_db/

.vscode

<<<<<<< HEAD
.metals
=======
# VSCode scala exstention files
.metals
.bloop
.bsp
>>>>>>> 2bee5838
<|MERGE_RESOLUTION|>--- conflicted
+++ resolved
@@ -154,11 +154,7 @@
 
 .vscode
 
-<<<<<<< HEAD
-.metals
-=======
 # VSCode scala exstention files
 .metals
 .bloop
-.bsp
->>>>>>> 2bee5838
+.bsp